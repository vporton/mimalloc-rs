--- conflicted
+++ resolved
@@ -363,13 +363,7 @@
 
 // Quick page start for initialized pages
 static inline uint8_t* _mi_page_start(const mi_segment_t* segment, const mi_page_t* page, size_t* page_size) {
-<<<<<<< HEAD
   return _mi_segment_page_start(segment, page, page_size);
-=======
-  const size_t bsize = page->xblock_size;
-  mi_assert_internal(bsize > 0 && (bsize%sizeof(void*)) == 0);
-  return _mi_segment_page_start(segment, page, bsize, page_size, NULL);
->>>>>>> 5bc1c52a
 }
 
 // Get the page containing the pointer
@@ -386,7 +380,7 @@
   }
   else {
     size_t psize;
-    _mi_segment_page_start(_mi_page_segment(page), page, bsize, &psize, NULL);
+    _mi_segment_page_start(_mi_page_segment(page), page, &psize);
     return psize;
   }
 }
