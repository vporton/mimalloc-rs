--- conflicted
+++ resolved
@@ -316,17 +316,10 @@
   mi_option_reserve_huge_os_pages,    // reserve N huge OS pages (1GiB) at startup
   mi_option_reserve_huge_os_pages_at, // reserve huge OS pages at a specific NUMA node
   mi_option_reserve_os_memory,        // reserve specified amount of OS memory at startup
-<<<<<<< HEAD
-  mi_option_segment_cache,
+  mi_option_deprecated_segment_cache,
   mi_option_page_reset,
   mi_option_abandoned_page_decommit,
   mi_option_deprecated_segment_reset,
-=======
-  mi_option_deprecated_segment_cache,             
-  mi_option_page_reset,               
-  mi_option_abandoned_page_reset,     
-  mi_option_segment_reset,
->>>>>>> faca422b
   mi_option_eager_commit_delay,
   mi_option_decommit_delay,
   mi_option_use_numa_nodes,           // 0 = use available numa nodes, otherwise use at most N nodes.
