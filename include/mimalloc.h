/* ----------------------------------------------------------------------------
Copyright (c) 2018-2022, Microsoft Research, Daan Leijen
This is free software; you can redistribute it and/or modify it under the
terms of the MIT license. A copy of the license can be found in the file
"LICENSE" at the root of this distribution.
-----------------------------------------------------------------------------*/
#pragma once
#ifndef MIMALLOC_H
#define MIMALLOC_H

#define MI_MALLOC_VERSION 208   // major + 2 digits minor

// ------------------------------------------------------
// Compiler specific attributes
// ------------------------------------------------------

#ifdef __cplusplus
  #if (__cplusplus >= 201103L) || (_MSC_VER > 1900)  // C++11
    #define mi_attr_noexcept   noexcept
  #else
    #define mi_attr_noexcept   throw()
  #endif
#else
  #define mi_attr_noexcept
#endif

#if defined(__cplusplus) && (__cplusplus >= 201703)
  #define mi_decl_nodiscard    [[nodiscard]]
#elif (defined(__GNUC__) && (__GNUC__ >= 4)) || defined(__clang__)  // includes clang, icc, and clang-cl
  #define mi_decl_nodiscard    __attribute__((warn_unused_result))
#elif (_MSC_VER >= 1700)
  #define mi_decl_nodiscard    _Check_return_
#else
  #define mi_decl_nodiscard
#endif

#if defined(_MSC_VER) || defined(__MINGW32__)
  #if !defined(MI_SHARED_LIB)
    #define mi_decl_export
  #elif defined(MI_SHARED_LIB_EXPORT)
    #define mi_decl_export              __declspec(dllexport)
  #else
    #define mi_decl_export              __declspec(dllimport)
  #endif
  #if defined(__MINGW32__)
    #define mi_decl_restrict
    #define mi_attr_malloc              __attribute__((malloc))
  #else
    #if (_MSC_VER >= 1900) && !defined(__EDG__)
      #define mi_decl_restrict          __declspec(allocator) __declspec(restrict)
    #else
      #define mi_decl_restrict          __declspec(restrict)
    #endif
    #define mi_attr_malloc
  #endif
  #define mi_cdecl                      __cdecl
  #define mi_attr_alloc_size(s)
  #define mi_attr_alloc_size2(s1,s2)
  #define mi_attr_alloc_align(p)
#elif defined(__GNUC__)                 // includes clang and icc
  #if defined(MI_SHARED_LIB) && defined(MI_SHARED_LIB_EXPORT)
    #define mi_decl_export              __attribute__((visibility("default")))
  #else
    #define mi_decl_export
  #endif
  #define mi_cdecl                      // leads to warnings... __attribute__((cdecl))
  #define mi_decl_restrict
  #define mi_attr_malloc                __attribute__((malloc))
  #if (defined(__clang_major__) && (__clang_major__ < 4)) || (__GNUC__ < 5)
    #define mi_attr_alloc_size(s)
    #define mi_attr_alloc_size2(s1,s2)
    #define mi_attr_alloc_align(p)
  #elif defined(__INTEL_COMPILER)
    #define mi_attr_alloc_size(s)       __attribute__((alloc_size(s)))
    #define mi_attr_alloc_size2(s1,s2)  __attribute__((alloc_size(s1,s2)))
    #define mi_attr_alloc_align(p)
  #else
    #define mi_attr_alloc_size(s)       __attribute__((alloc_size(s)))
    #define mi_attr_alloc_size2(s1,s2)  __attribute__((alloc_size(s1,s2)))
    #define mi_attr_alloc_align(p)      __attribute__((alloc_align(p)))
  #endif
#else
  #define mi_cdecl
  #define mi_decl_export
  #define mi_decl_restrict
  #define mi_attr_malloc
  #define mi_attr_alloc_size(s)
  #define mi_attr_alloc_size2(s1,s2)
  #define mi_attr_alloc_align(p)
#endif

// ------------------------------------------------------
// Includes
// ------------------------------------------------------

#include <stddef.h>     // size_t
#include <stdbool.h>    // bool
#include <stdint.h>     // INTPTR_MAX

#ifdef __cplusplus
extern "C" {
#endif

// ------------------------------------------------------
// Standard malloc interface
// ------------------------------------------------------

mi_decl_nodiscard mi_decl_export mi_decl_restrict void* mi_malloc(size_t size)  mi_attr_noexcept mi_attr_malloc mi_attr_alloc_size(1);
mi_decl_nodiscard mi_decl_export mi_decl_restrict void* mi_calloc(size_t count, size_t size)  mi_attr_noexcept mi_attr_malloc mi_attr_alloc_size2(1,2);
mi_decl_nodiscard mi_decl_export void* mi_realloc(void* p, size_t newsize)      mi_attr_noexcept mi_attr_alloc_size(2);
mi_decl_export void* mi_expand(void* p, size_t newsize)                         mi_attr_noexcept mi_attr_alloc_size(2);

mi_decl_export void mi_free(void* p) mi_attr_noexcept;
mi_decl_nodiscard mi_decl_export mi_decl_restrict char* mi_strdup(const char* s) mi_attr_noexcept mi_attr_malloc;
mi_decl_nodiscard mi_decl_export mi_decl_restrict char* mi_strndup(const char* s, size_t n) mi_attr_noexcept mi_attr_malloc;
mi_decl_nodiscard mi_decl_export mi_decl_restrict char* mi_realpath(const char* fname, char* resolved_name) mi_attr_noexcept mi_attr_malloc;

// ------------------------------------------------------
// Extended functionality
// ------------------------------------------------------
#define MI_SMALL_WSIZE_MAX  (128)
#define MI_SMALL_SIZE_MAX   (MI_SMALL_WSIZE_MAX*sizeof(void*))

mi_decl_nodiscard mi_decl_export mi_decl_restrict void* mi_malloc_small(size_t size) mi_attr_noexcept mi_attr_malloc mi_attr_alloc_size(1);
mi_decl_nodiscard mi_decl_export mi_decl_restrict void* mi_zalloc_small(size_t size) mi_attr_noexcept mi_attr_malloc mi_attr_alloc_size(1);
mi_decl_nodiscard mi_decl_export mi_decl_restrict void* mi_zalloc(size_t size)       mi_attr_noexcept mi_attr_malloc mi_attr_alloc_size(1);

mi_decl_nodiscard mi_decl_export mi_decl_restrict void* mi_mallocn(size_t count, size_t size) mi_attr_noexcept mi_attr_malloc mi_attr_alloc_size2(1,2);
mi_decl_nodiscard mi_decl_export void* mi_reallocn(void* p, size_t count, size_t size)        mi_attr_noexcept mi_attr_alloc_size2(2,3);
mi_decl_nodiscard mi_decl_export void* mi_reallocf(void* p, size_t newsize)                   mi_attr_noexcept mi_attr_alloc_size(2);

mi_decl_nodiscard mi_decl_export size_t mi_usable_size(const void* p) mi_attr_noexcept;
mi_decl_nodiscard mi_decl_export size_t mi_good_size(size_t size)     mi_attr_noexcept;


// ------------------------------------------------------
// Internals
// ------------------------------------------------------

typedef void (mi_cdecl mi_deferred_free_fun)(bool force, unsigned long long heartbeat, void* arg);
mi_decl_export void mi_register_deferred_free(mi_deferred_free_fun* deferred_free, void* arg) mi_attr_noexcept;

typedef void (mi_cdecl mi_output_fun)(const char* msg, void* arg);
mi_decl_export void mi_register_output(mi_output_fun* out, void* arg) mi_attr_noexcept;

typedef void (mi_cdecl mi_error_fun)(int err, void* arg);
mi_decl_export void mi_register_error(mi_error_fun* fun, void* arg);

mi_decl_export void mi_collect(bool force)    mi_attr_noexcept;
mi_decl_export int  mi_version(void)          mi_attr_noexcept;
mi_decl_export void mi_stats_reset(void)      mi_attr_noexcept;
mi_decl_export void mi_stats_merge(void)      mi_attr_noexcept;
mi_decl_export void mi_stats_print(void* out) mi_attr_noexcept;  // backward compatibility: `out` is ignored and should be NULL
mi_decl_export void mi_stats_print_out(mi_output_fun* out, void* arg) mi_attr_noexcept;

mi_decl_export void mi_process_init(void)     mi_attr_noexcept;
mi_decl_export void mi_thread_init(void)      mi_attr_noexcept;
mi_decl_export void mi_thread_done(void)      mi_attr_noexcept;
mi_decl_export void mi_thread_stats_print_out(mi_output_fun* out, void* arg) mi_attr_noexcept;

mi_decl_export void mi_process_info(size_t* elapsed_msecs, size_t* user_msecs, size_t* system_msecs, 
                                    size_t* current_rss, size_t* peak_rss, 
                                    size_t* current_commit, size_t* peak_commit, size_t* page_faults) mi_attr_noexcept;

// -------------------------------------------------------------------------------------
// Aligned allocation
// Note that `alignment` always follows `size` for consistency with unaligned
// allocation, but unfortunately this differs from `posix_memalign` and `aligned_alloc`.
// -------------------------------------------------------------------------------------

mi_decl_nodiscard mi_decl_export mi_decl_restrict void* mi_malloc_aligned(size_t size, size_t alignment) mi_attr_noexcept mi_attr_malloc mi_attr_alloc_size(1) mi_attr_alloc_align(2);
mi_decl_nodiscard mi_decl_export mi_decl_restrict void* mi_malloc_aligned_at(size_t size, size_t alignment, size_t offset) mi_attr_noexcept mi_attr_malloc mi_attr_alloc_size(1);
mi_decl_nodiscard mi_decl_export mi_decl_restrict void* mi_zalloc_aligned(size_t size, size_t alignment) mi_attr_noexcept mi_attr_malloc mi_attr_alloc_size(1) mi_attr_alloc_align(2);
mi_decl_nodiscard mi_decl_export mi_decl_restrict void* mi_zalloc_aligned_at(size_t size, size_t alignment, size_t offset) mi_attr_noexcept mi_attr_malloc mi_attr_alloc_size(1);
mi_decl_nodiscard mi_decl_export mi_decl_restrict void* mi_calloc_aligned(size_t count, size_t size, size_t alignment) mi_attr_noexcept mi_attr_malloc mi_attr_alloc_size2(1,2) mi_attr_alloc_align(3);
mi_decl_nodiscard mi_decl_export mi_decl_restrict void* mi_calloc_aligned_at(size_t count, size_t size, size_t alignment, size_t offset) mi_attr_noexcept mi_attr_malloc mi_attr_alloc_size2(1,2);
mi_decl_nodiscard mi_decl_export void* mi_realloc_aligned(void* p, size_t newsize, size_t alignment) mi_attr_noexcept mi_attr_alloc_size(2) mi_attr_alloc_align(3);
mi_decl_nodiscard mi_decl_export void* mi_realloc_aligned_at(void* p, size_t newsize, size_t alignment, size_t offset) mi_attr_noexcept mi_attr_alloc_size(2);


// -------------------------------------------------------------------------------------
// Heaps: first-class, but can only allocate from the same thread that created it.
// -------------------------------------------------------------------------------------

struct mi_heap_s;
typedef struct mi_heap_s mi_heap_t;

mi_decl_nodiscard mi_decl_export mi_heap_t* mi_heap_new(void);
mi_decl_export void       mi_heap_delete(mi_heap_t* heap);
mi_decl_export void       mi_heap_destroy(mi_heap_t* heap);
mi_decl_export mi_heap_t* mi_heap_set_default(mi_heap_t* heap);
mi_decl_export mi_heap_t* mi_heap_get_default(void);
mi_decl_export mi_heap_t* mi_heap_get_backing(void);
mi_decl_export void       mi_heap_collect(mi_heap_t* heap, bool force) mi_attr_noexcept;

mi_decl_nodiscard mi_decl_export mi_decl_restrict void* mi_heap_malloc(mi_heap_t* heap, size_t size) mi_attr_noexcept mi_attr_malloc mi_attr_alloc_size(2);
mi_decl_nodiscard mi_decl_export mi_decl_restrict void* mi_heap_zalloc(mi_heap_t* heap, size_t size) mi_attr_noexcept mi_attr_malloc mi_attr_alloc_size(2);
mi_decl_nodiscard mi_decl_export mi_decl_restrict void* mi_heap_calloc(mi_heap_t* heap, size_t count, size_t size) mi_attr_noexcept mi_attr_malloc mi_attr_alloc_size2(2, 3);
mi_decl_nodiscard mi_decl_export mi_decl_restrict void* mi_heap_mallocn(mi_heap_t* heap, size_t count, size_t size) mi_attr_noexcept mi_attr_malloc mi_attr_alloc_size2(2, 3);
mi_decl_nodiscard mi_decl_export mi_decl_restrict void* mi_heap_malloc_small(mi_heap_t* heap, size_t size) mi_attr_noexcept mi_attr_malloc mi_attr_alloc_size(2);

mi_decl_nodiscard mi_decl_export void* mi_heap_realloc(mi_heap_t* heap, void* p, size_t newsize)              mi_attr_noexcept mi_attr_alloc_size(3);
mi_decl_nodiscard mi_decl_export void* mi_heap_reallocn(mi_heap_t* heap, void* p, size_t count, size_t size)  mi_attr_noexcept mi_attr_alloc_size2(3,4);
mi_decl_nodiscard mi_decl_export void* mi_heap_reallocf(mi_heap_t* heap, void* p, size_t newsize)             mi_attr_noexcept mi_attr_alloc_size(3);

mi_decl_nodiscard mi_decl_export mi_decl_restrict char* mi_heap_strdup(mi_heap_t* heap, const char* s)            mi_attr_noexcept mi_attr_malloc;
mi_decl_nodiscard mi_decl_export mi_decl_restrict char* mi_heap_strndup(mi_heap_t* heap, const char* s, size_t n) mi_attr_noexcept mi_attr_malloc;
mi_decl_nodiscard mi_decl_export mi_decl_restrict char* mi_heap_realpath(mi_heap_t* heap, const char* fname, char* resolved_name) mi_attr_noexcept mi_attr_malloc;

mi_decl_nodiscard mi_decl_export mi_decl_restrict void* mi_heap_malloc_aligned(mi_heap_t* heap, size_t size, size_t alignment) mi_attr_noexcept mi_attr_malloc mi_attr_alloc_size(2) mi_attr_alloc_align(3);
mi_decl_nodiscard mi_decl_export mi_decl_restrict void* mi_heap_malloc_aligned_at(mi_heap_t* heap, size_t size, size_t alignment, size_t offset) mi_attr_noexcept mi_attr_malloc mi_attr_alloc_size(2);
mi_decl_nodiscard mi_decl_export mi_decl_restrict void* mi_heap_zalloc_aligned(mi_heap_t* heap, size_t size, size_t alignment) mi_attr_noexcept mi_attr_malloc mi_attr_alloc_size(2) mi_attr_alloc_align(3);
mi_decl_nodiscard mi_decl_export mi_decl_restrict void* mi_heap_zalloc_aligned_at(mi_heap_t* heap, size_t size, size_t alignment, size_t offset) mi_attr_noexcept mi_attr_malloc mi_attr_alloc_size(2);
mi_decl_nodiscard mi_decl_export mi_decl_restrict void* mi_heap_calloc_aligned(mi_heap_t* heap, size_t count, size_t size, size_t alignment) mi_attr_noexcept mi_attr_malloc mi_attr_alloc_size2(2, 3) mi_attr_alloc_align(4);
mi_decl_nodiscard mi_decl_export mi_decl_restrict void* mi_heap_calloc_aligned_at(mi_heap_t* heap, size_t count, size_t size, size_t alignment, size_t offset) mi_attr_noexcept mi_attr_malloc mi_attr_alloc_size2(2, 3);
mi_decl_nodiscard mi_decl_export void* mi_heap_realloc_aligned(mi_heap_t* heap, void* p, size_t newsize, size_t alignment) mi_attr_noexcept mi_attr_alloc_size(3) mi_attr_alloc_align(4);
mi_decl_nodiscard mi_decl_export void* mi_heap_realloc_aligned_at(mi_heap_t* heap, void* p, size_t newsize, size_t alignment, size_t offset) mi_attr_noexcept mi_attr_alloc_size(3);


// --------------------------------------------------------------------------------
// Zero initialized re-allocation.
// Only valid on memory that was originally allocated with zero initialization too.
// e.g. `mi_calloc`, `mi_zalloc`, `mi_zalloc_aligned` etc.
// see <https://github.com/microsoft/mimalloc/issues/63#issuecomment-508272992>
// --------------------------------------------------------------------------------

mi_decl_nodiscard mi_decl_export void* mi_rezalloc(void* p, size_t newsize)                mi_attr_noexcept mi_attr_alloc_size(2);
mi_decl_nodiscard mi_decl_export void* mi_recalloc(void* p, size_t newcount, size_t size)  mi_attr_noexcept mi_attr_alloc_size2(2,3);

mi_decl_nodiscard mi_decl_export void* mi_rezalloc_aligned(void* p, size_t newsize, size_t alignment) mi_attr_noexcept mi_attr_alloc_size(2) mi_attr_alloc_align(3);
mi_decl_nodiscard mi_decl_export void* mi_rezalloc_aligned_at(void* p, size_t newsize, size_t alignment, size_t offset) mi_attr_noexcept mi_attr_alloc_size(2);
mi_decl_nodiscard mi_decl_export void* mi_recalloc_aligned(void* p, size_t newcount, size_t size, size_t alignment) mi_attr_noexcept mi_attr_alloc_size2(2,3) mi_attr_alloc_align(4);
mi_decl_nodiscard mi_decl_export void* mi_recalloc_aligned_at(void* p, size_t newcount, size_t size, size_t alignment, size_t offset) mi_attr_noexcept mi_attr_alloc_size2(2,3);

mi_decl_nodiscard mi_decl_export void* mi_heap_rezalloc(mi_heap_t* heap, void* p, size_t newsize)                mi_attr_noexcept mi_attr_alloc_size(3);
mi_decl_nodiscard mi_decl_export void* mi_heap_recalloc(mi_heap_t* heap, void* p, size_t newcount, size_t size)  mi_attr_noexcept mi_attr_alloc_size2(3,4);

mi_decl_nodiscard mi_decl_export void* mi_heap_rezalloc_aligned(mi_heap_t* heap, void* p, size_t newsize, size_t alignment) mi_attr_noexcept mi_attr_alloc_size(3) mi_attr_alloc_align(4);
mi_decl_nodiscard mi_decl_export void* mi_heap_rezalloc_aligned_at(mi_heap_t* heap, void* p, size_t newsize, size_t alignment, size_t offset) mi_attr_noexcept mi_attr_alloc_size(3);
mi_decl_nodiscard mi_decl_export void* mi_heap_recalloc_aligned(mi_heap_t* heap, void* p, size_t newcount, size_t size, size_t alignment) mi_attr_noexcept mi_attr_alloc_size2(3,4) mi_attr_alloc_align(5);
mi_decl_nodiscard mi_decl_export void* mi_heap_recalloc_aligned_at(mi_heap_t* heap, void* p, size_t newcount, size_t size, size_t alignment, size_t offset) mi_attr_noexcept mi_attr_alloc_size2(3,4);


// ------------------------------------------------------
// Analysis
// ------------------------------------------------------

mi_decl_export bool mi_heap_contains_block(mi_heap_t* heap, const void* p);
mi_decl_export bool mi_heap_check_owned(mi_heap_t* heap, const void* p);
mi_decl_export bool mi_check_owned(const void* p);

// An area of heap space contains blocks of a single size.
typedef struct mi_heap_area_s {
  void*  blocks;      // start of the area containing heap blocks
  size_t reserved;    // bytes reserved for this area (virtual)
  size_t committed;   // current available bytes for this area
  size_t used;        // number of allocated blocks
  size_t block_size;  // size in bytes of each block
  size_t full_block_size; // size in bytes of a full block including padding and metadata.
} mi_heap_area_t;

typedef bool (mi_cdecl mi_block_visit_fun)(const mi_heap_t* heap, const mi_heap_area_t* area, void* block, size_t block_size, void* arg);

mi_decl_export bool mi_heap_visit_blocks(const mi_heap_t* heap, bool visit_all_blocks, mi_block_visit_fun* visitor, void* arg);

// Experimental
mi_decl_nodiscard mi_decl_export bool mi_is_in_heap_region(const void* p) mi_attr_noexcept;
mi_decl_nodiscard mi_decl_export bool mi_is_redirected(void) mi_attr_noexcept;

mi_decl_export int mi_reserve_huge_os_pages_interleave(size_t pages, size_t numa_nodes, size_t timeout_msecs) mi_attr_noexcept;
mi_decl_export int mi_reserve_huge_os_pages_at(size_t pages, int numa_node, size_t timeout_msecs) mi_attr_noexcept;

mi_decl_export int  mi_reserve_os_memory(size_t size, bool commit, bool allow_large) mi_attr_noexcept;
mi_decl_export bool mi_manage_os_memory(void* start, size_t size, bool is_committed, bool is_large, bool is_zero, int numa_node) mi_attr_noexcept;

mi_decl_export void mi_debug_show_arenas(void) mi_attr_noexcept;

// Experimental: heaps associated with specific memory arena's
typedef int mi_arena_id_t;
mi_decl_export void* mi_arena_area(mi_arena_id_t arena_id, size_t* size);
mi_decl_export int   mi_reserve_huge_os_pages_at_ex(size_t pages, int numa_node, size_t timeout_msecs, bool exclusive, mi_arena_id_t* arena_id) mi_attr_noexcept;
mi_decl_export int   mi_reserve_os_memory_ex(size_t size, bool commit, bool allow_large, bool exclusive, mi_arena_id_t* arena_id) mi_attr_noexcept;
mi_decl_export bool  mi_manage_os_memory_ex(void* start, size_t size, bool is_committed, bool is_large, bool is_zero, int numa_node, bool exclusive, mi_arena_id_t* arena_id) mi_attr_noexcept;

#if MI_MALLOC_VERSION >= 200
mi_decl_nodiscard mi_decl_export mi_heap_t* mi_heap_new_in_arena(mi_arena_id_t arena_id);
#endif

// deprecated
mi_decl_export int  mi_reserve_huge_os_pages(size_t pages, double max_secs, size_t* pages_reserved) mi_attr_noexcept;


// ------------------------------------------------------
// Convenience
// ------------------------------------------------------

#define mi_malloc_tp(tp)                ((tp*)mi_malloc(sizeof(tp)))
#define mi_zalloc_tp(tp)                ((tp*)mi_zalloc(sizeof(tp)))
#define mi_calloc_tp(tp,n)              ((tp*)mi_calloc(n,sizeof(tp)))
#define mi_mallocn_tp(tp,n)             ((tp*)mi_mallocn(n,sizeof(tp)))
#define mi_reallocn_tp(p,tp,n)          ((tp*)mi_reallocn(p,n,sizeof(tp)))
#define mi_recalloc_tp(p,tp,n)          ((tp*)mi_recalloc(p,n,sizeof(tp)))

#define mi_heap_malloc_tp(hp,tp)        ((tp*)mi_heap_malloc(hp,sizeof(tp)))
#define mi_heap_zalloc_tp(hp,tp)        ((tp*)mi_heap_zalloc(hp,sizeof(tp)))
#define mi_heap_calloc_tp(hp,tp,n)      ((tp*)mi_heap_calloc(hp,n,sizeof(tp)))
#define mi_heap_mallocn_tp(hp,tp,n)     ((tp*)mi_heap_mallocn(hp,n,sizeof(tp)))
#define mi_heap_reallocn_tp(hp,p,tp,n)  ((tp*)mi_heap_reallocn(hp,p,n,sizeof(tp)))
#define mi_heap_recalloc_tp(hp,p,tp,n)  ((tp*)mi_heap_recalloc(hp,p,n,sizeof(tp)))


// ------------------------------------------------------
// Options
// ------------------------------------------------------

typedef enum mi_option_e {
  // stable options
  mi_option_show_errors,
  mi_option_show_stats,
  mi_option_verbose,
  // some of the following options are experimental
  // (deprecated options are kept for binary backward compatibility with v1.x versions)
  mi_option_eager_commit,
  mi_option_deprecated_eager_region_commit,
  mi_option_deprecated_reset_decommits,
  mi_option_large_os_pages,           // use large (2MiB) OS pages, implies eager commit
  mi_option_reserve_huge_os_pages,    // reserve N huge OS pages (1GiB) at startup
  mi_option_reserve_huge_os_pages_at, // reserve huge OS pages at a specific NUMA node
  mi_option_reserve_os_memory,        // reserve specified amount of OS memory at startup
  mi_option_deprecated_segment_cache,
  mi_option_page_reset,
  mi_option_abandoned_page_decommit,
  mi_option_deprecated_segment_reset,
  mi_option_eager_commit_delay,
  mi_option_decommit_delay,
  mi_option_use_numa_nodes,           // 0 = use available numa nodes, otherwise use at most N nodes.
  mi_option_limit_os_alloc,           // 1 = do not use OS memory for allocation (but only reserved arenas)
  mi_option_os_tag,
  mi_option_max_errors,
  mi_option_max_warnings,
  mi_option_max_segment_reclaim,
<<<<<<< HEAD
  mi_option_allow_decommit,
  mi_option_segment_decommit_delay,  
  mi_option_decommit_extend_delay,
=======
  mi_option_destroy_on_exit,          
>>>>>>> 35d33214
  _mi_option_last
} mi_option_t;


mi_decl_nodiscard mi_decl_export bool mi_option_is_enabled(mi_option_t option);
mi_decl_export void mi_option_enable(mi_option_t option);
mi_decl_export void mi_option_disable(mi_option_t option);
mi_decl_export void mi_option_set_enabled(mi_option_t option, bool enable);
mi_decl_export void mi_option_set_enabled_default(mi_option_t option, bool enable);

mi_decl_nodiscard mi_decl_export long mi_option_get(mi_option_t option);
mi_decl_nodiscard mi_decl_export long mi_option_get_clamp(mi_option_t option, long min, long max);
mi_decl_export void mi_option_set(mi_option_t option, long value);
mi_decl_export void mi_option_set_default(mi_option_t option, long value);


// -------------------------------------------------------------------------------------------------------
// "mi" prefixed implementations of various posix, Unix, Windows, and C++ allocation functions.
// (This can be convenient when providing overrides of these functions as done in `mimalloc-override.h`.)
// note: we use `mi_cfree` as "checked free" and it checks if the pointer is in our heap before free-ing.
// -------------------------------------------------------------------------------------------------------

mi_decl_export void  mi_cfree(void* p) mi_attr_noexcept;
mi_decl_export void* mi__expand(void* p, size_t newsize) mi_attr_noexcept;
mi_decl_nodiscard mi_decl_export size_t mi_malloc_size(const void* p)        mi_attr_noexcept;
mi_decl_nodiscard mi_decl_export size_t mi_malloc_good_size(size_t size)     mi_attr_noexcept;
mi_decl_nodiscard mi_decl_export size_t mi_malloc_usable_size(const void *p) mi_attr_noexcept;

mi_decl_export int mi_posix_memalign(void** p, size_t alignment, size_t size)   mi_attr_noexcept;
mi_decl_nodiscard mi_decl_export mi_decl_restrict void* mi_memalign(size_t alignment, size_t size) mi_attr_noexcept mi_attr_malloc mi_attr_alloc_size(2) mi_attr_alloc_align(1);
mi_decl_nodiscard mi_decl_export mi_decl_restrict void* mi_valloc(size_t size)  mi_attr_noexcept mi_attr_malloc mi_attr_alloc_size(1);
mi_decl_nodiscard mi_decl_export mi_decl_restrict void* mi_pvalloc(size_t size) mi_attr_noexcept mi_attr_malloc mi_attr_alloc_size(1);
mi_decl_nodiscard mi_decl_export mi_decl_restrict void* mi_aligned_alloc(size_t alignment, size_t size) mi_attr_noexcept mi_attr_malloc mi_attr_alloc_size(2) mi_attr_alloc_align(1);

mi_decl_nodiscard mi_decl_export void* mi_reallocarray(void* p, size_t count, size_t size) mi_attr_noexcept mi_attr_alloc_size2(2,3);
mi_decl_nodiscard mi_decl_export int   mi_reallocarr(void* p, size_t count, size_t size) mi_attr_noexcept;
mi_decl_nodiscard mi_decl_export void* mi_aligned_recalloc(void* p, size_t newcount, size_t size, size_t alignment) mi_attr_noexcept;
mi_decl_nodiscard mi_decl_export void* mi_aligned_offset_recalloc(void* p, size_t newcount, size_t size, size_t alignment, size_t offset) mi_attr_noexcept;

mi_decl_nodiscard mi_decl_export mi_decl_restrict unsigned short* mi_wcsdup(const unsigned short* s) mi_attr_noexcept mi_attr_malloc;
mi_decl_nodiscard mi_decl_export mi_decl_restrict unsigned char*  mi_mbsdup(const unsigned char* s)  mi_attr_noexcept mi_attr_malloc;
mi_decl_export int mi_dupenv_s(char** buf, size_t* size, const char* name)                      mi_attr_noexcept;
mi_decl_export int mi_wdupenv_s(unsigned short** buf, size_t* size, const unsigned short* name) mi_attr_noexcept;

mi_decl_export void mi_free_size(void* p, size_t size)                           mi_attr_noexcept;
mi_decl_export void mi_free_size_aligned(void* p, size_t size, size_t alignment) mi_attr_noexcept;
mi_decl_export void mi_free_aligned(void* p, size_t alignment)                   mi_attr_noexcept;

// The `mi_new` wrappers implement C++ semantics on out-of-memory instead of directly returning `NULL`.
// (and call `std::get_new_handler` and potentially raise a `std::bad_alloc` exception).
mi_decl_nodiscard mi_decl_export mi_decl_restrict void* mi_new(size_t size)                   mi_attr_malloc mi_attr_alloc_size(1);
mi_decl_nodiscard mi_decl_export mi_decl_restrict void* mi_new_aligned(size_t size, size_t alignment) mi_attr_malloc mi_attr_alloc_size(1) mi_attr_alloc_align(2);
mi_decl_nodiscard mi_decl_export mi_decl_restrict void* mi_new_nothrow(size_t size)           mi_attr_noexcept mi_attr_malloc mi_attr_alloc_size(1);
mi_decl_nodiscard mi_decl_export mi_decl_restrict void* mi_new_aligned_nothrow(size_t size, size_t alignment) mi_attr_noexcept mi_attr_malloc mi_attr_alloc_size(1) mi_attr_alloc_align(2);
mi_decl_nodiscard mi_decl_export mi_decl_restrict void* mi_new_n(size_t count, size_t size)   mi_attr_malloc mi_attr_alloc_size2(1, 2);
mi_decl_nodiscard mi_decl_export void* mi_new_realloc(void* p, size_t newsize)                mi_attr_alloc_size(2);
mi_decl_nodiscard mi_decl_export void* mi_new_reallocn(void* p, size_t newcount, size_t size) mi_attr_alloc_size2(2, 3);

#ifdef __cplusplus
}
#endif

// ---------------------------------------------------------------------------------------------
// Implement the C++ std::allocator interface for use in STL containers.
// (note: see `mimalloc-new-delete.h` for overriding the new/delete operators globally)
// ---------------------------------------------------------------------------------------------
#ifdef __cplusplus

#include <cstddef>     // std::size_t
#include <cstdint>     // PTRDIFF_MAX
#if (__cplusplus >= 201103L) || (_MSC_VER > 1900)  // C++11
#include <type_traits> // std::true_type
#include <utility>     // std::forward
#endif

template<class T> struct mi_stl_allocator {
  typedef T                 value_type;
  typedef std::size_t       size_type;
  typedef std::ptrdiff_t    difference_type;
  typedef value_type&       reference;
  typedef value_type const& const_reference;
  typedef value_type*       pointer;
  typedef value_type const* const_pointer;
  template <class U> struct rebind { typedef mi_stl_allocator<U> other; };

  mi_stl_allocator()                                             mi_attr_noexcept = default;
  mi_stl_allocator(const mi_stl_allocator&)                      mi_attr_noexcept = default;
  template<class U> mi_stl_allocator(const mi_stl_allocator<U>&) mi_attr_noexcept { }
  mi_stl_allocator  select_on_container_copy_construction() const { return *this; }
  void              deallocate(T* p, size_type) { mi_free(p); }

  #if (__cplusplus >= 201703L)  // C++17
  mi_decl_nodiscard T* allocate(size_type count) { return static_cast<T*>(mi_new_n(count, sizeof(T))); }
  mi_decl_nodiscard T* allocate(size_type count, const void*) { return allocate(count); }
  #else
  mi_decl_nodiscard pointer allocate(size_type count, const void* = 0) { return static_cast<pointer>(mi_new_n(count, sizeof(value_type))); }
  #endif

  #if ((__cplusplus >= 201103L) || (_MSC_VER > 1900))  // C++11
  using propagate_on_container_copy_assignment = std::true_type;
  using propagate_on_container_move_assignment = std::true_type;
  using propagate_on_container_swap            = std::true_type;
  using is_always_equal                        = std::true_type;
  template <class U, class ...Args> void construct(U* p, Args&& ...args) { ::new(p) U(std::forward<Args>(args)...); }
  template <class U> void destroy(U* p) mi_attr_noexcept { p->~U(); }
  #else
  void construct(pointer p, value_type const& val) { ::new(p) value_type(val); }
  void destroy(pointer p) { p->~value_type(); }
  #endif

  size_type     max_size() const mi_attr_noexcept { return (PTRDIFF_MAX/sizeof(value_type)); }
  pointer       address(reference x) const        { return &x; }
  const_pointer address(const_reference x) const  { return &x; }
};

template<class T1,class T2> bool operator==(const mi_stl_allocator<T1>& , const mi_stl_allocator<T2>& ) mi_attr_noexcept { return true; }
template<class T1,class T2> bool operator!=(const mi_stl_allocator<T1>& , const mi_stl_allocator<T2>& ) mi_attr_noexcept { return false; }
#endif // __cplusplus

#endif<|MERGE_RESOLUTION|>--- conflicted
+++ resolved
@@ -339,13 +339,10 @@
   mi_option_max_errors,
   mi_option_max_warnings,
   mi_option_max_segment_reclaim,
-<<<<<<< HEAD
   mi_option_allow_decommit,
   mi_option_segment_decommit_delay,  
   mi_option_decommit_extend_delay,
-=======
   mi_option_destroy_on_exit,          
->>>>>>> 35d33214
   _mi_option_last
 } mi_option_t;
 
