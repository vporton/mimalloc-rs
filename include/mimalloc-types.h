/* ----------------------------------------------------------------------------
Copyright (c) 2018-2021, Microsoft Research, Daan Leijen
This is free software; you can redistribute it and/or modify it under the
terms of the MIT license. A copy of the license can be found in the file
"LICENSE" at the root of this distribution.
-----------------------------------------------------------------------------*/
#pragma once
#ifndef MIMALLOC_TYPES_H
#define MIMALLOC_TYPES_H

#include <stddef.h>   // ptrdiff_t
#include <stdint.h>   // uintptr_t, uint16_t, etc
#include "mimalloc-atomic.h"  // _Atomic

#ifdef _MSC_VER
#pragma warning(disable:4214) // bitfield is not int
#endif

// Minimal alignment necessary. On most platforms 16 bytes are needed
// due to SSE registers for example. This must be at least `sizeof(void*)`
#ifndef MI_MAX_ALIGN_SIZE
#define MI_MAX_ALIGN_SIZE  16   // sizeof(max_align_t)
#endif

// ------------------------------------------------------
// Variants
// ------------------------------------------------------

// Define NDEBUG in the release version to disable assertions.
// #define NDEBUG

// Define MI_VALGRIND to enable valgrind support
// #define MI_VALGRIND 1

// Define MI_STAT as 1 to maintain statistics; set it to 2 to have detailed statistics (but costs some performance).
// #define MI_STAT 1

// Define MI_SECURE to enable security mitigations
// #define MI_SECURE 1  // guard page around metadata
// #define MI_SECURE 2  // guard page around each mimalloc page
// #define MI_SECURE 3  // encode free lists (detect corrupted free list (buffer overflow), and invalid pointer free)
// #define MI_SECURE 4  // checks for double free. (may be more expensive)

#if !defined(MI_SECURE)
#define MI_SECURE 0
#endif

// Define MI_DEBUG for debug mode
// #define MI_DEBUG 1  // basic assertion checks and statistics, check double free, corrupted free list, and invalid pointer free.
// #define MI_DEBUG 2  // + internal assertion checks
// #define MI_DEBUG 3  // + extensive internal invariant checking (cmake -DMI_DEBUG_FULL=ON)
#if !defined(MI_DEBUG)
#if !defined(NDEBUG) || defined(_DEBUG)
#define MI_DEBUG 2
#else
#define MI_DEBUG 0
#endif
#endif

// Reserve extra padding at the end of each block to be more resilient against heap block overflows.
// The padding can detect byte-precise buffer overflow on free.
#if !defined(MI_PADDING) && (MI_DEBUG>=1 || MI_VALGRIND)
#define MI_PADDING  1
#endif


// Encoded free lists allow detection of corrupted free lists
// and can detect buffer overflows, modify after free, and double `free`s.
#if (MI_SECURE>=3 || MI_DEBUG>=1)
#define MI_ENCODE_FREELIST  1
#endif


// We used to abandon huge pages but to eagerly deallocate if freed from another thread,
// but that makes it not possible to visit them during a heap walk or include them in a
// `mi_heap_destroy`. We therefore instead reset/decommit the huge blocks if freed from
// another thread so most memory is available until it gets properly freed by the owning thread.
// #define MI_HUGE_PAGE_ABANDON 1


// ------------------------------------------------------
// Platform specific values
// ------------------------------------------------------

// ------------------------------------------------------
// Size of a pointer.
// We assume that `sizeof(void*)==sizeof(intptr_t)`
// and it holds for all platforms we know of.
//
// However, the C standard only requires that:
//  p == (void*)((intptr_t)p))
// but we also need:
//  i == (intptr_t)((void*)i)
// or otherwise one might define an intptr_t type that is larger than a pointer...
// ------------------------------------------------------

#if INTPTR_MAX > INT64_MAX
# define MI_INTPTR_SHIFT (4)  // assume 128-bit  (as on arm CHERI for example)
#elif INTPTR_MAX == INT64_MAX
# define MI_INTPTR_SHIFT (3)
#elif INTPTR_MAX == INT32_MAX
# define MI_INTPTR_SHIFT (2)
#else
#error platform pointers must be 32, 64, or 128 bits
#endif

#if SIZE_MAX == UINT64_MAX
# define MI_SIZE_SHIFT (3)
typedef int64_t  mi_ssize_t;
#elif SIZE_MAX == UINT32_MAX
# define MI_SIZE_SHIFT (2)
typedef int32_t  mi_ssize_t;
#else
#error platform objects must be 32 or 64 bits
#endif

#if (SIZE_MAX/2) > LONG_MAX
# define MI_ZU(x)  x##ULL
# define MI_ZI(x)  x##LL
#else
# define MI_ZU(x)  x##UL
# define MI_ZI(x)  x##L
#endif

#define MI_INTPTR_SIZE  (1<<MI_INTPTR_SHIFT)
#define MI_INTPTR_BITS  (MI_INTPTR_SIZE*8)

#define MI_SIZE_SIZE  (1<<MI_SIZE_SHIFT)
#define MI_SIZE_BITS  (MI_SIZE_SIZE*8)

#define MI_KiB     (MI_ZU(1024))
#define MI_MiB     (MI_KiB*MI_KiB)
#define MI_GiB     (MI_MiB*MI_KiB)


// ------------------------------------------------------
// Main internal data-structures
// ------------------------------------------------------

// Main tuning parameters for segment and page sizes
// Sizes for 64-bit (usually divide by two for 32-bit)
#define MI_SEGMENT_SLICE_SHIFT            (13 + MI_INTPTR_SHIFT)         // 64KiB  (32KiB on 32-bit)

#if MI_INTPTR_SIZE > 4
#define MI_SEGMENT_SHIFT                  ( 9 + MI_SEGMENT_SLICE_SHIFT)  // 32MiB
#else
#define MI_SEGMENT_SHIFT                  ( 7 + MI_SEGMENT_SLICE_SHIFT)  // 4MiB on 32-bit
#endif

#define MI_SMALL_PAGE_SHIFT               (MI_SEGMENT_SLICE_SHIFT)       // 64KiB
#define MI_MEDIUM_PAGE_SHIFT              ( 3 + MI_SMALL_PAGE_SHIFT)     // 512KiB


// Derived constants
#define MI_SEGMENT_SIZE                   (MI_ZU(1)<<MI_SEGMENT_SHIFT)
#define MI_SEGMENT_ALIGN                  MI_SEGMENT_SIZE
#define MI_SEGMENT_MASK                   (MI_SEGMENT_ALIGN - 1)
#define MI_SEGMENT_SLICE_SIZE             (MI_ZU(1)<< MI_SEGMENT_SLICE_SHIFT)
#define MI_SLICES_PER_SEGMENT             (MI_SEGMENT_SIZE / MI_SEGMENT_SLICE_SIZE) // 1024

#define MI_SMALL_PAGE_SIZE                (MI_ZU(1)<<MI_SMALL_PAGE_SHIFT)
#define MI_MEDIUM_PAGE_SIZE               (MI_ZU(1)<<MI_MEDIUM_PAGE_SHIFT)

#define MI_SMALL_OBJ_SIZE_MAX             (MI_SMALL_PAGE_SIZE/4)   // 8KiB on 64-bit
#define MI_MEDIUM_OBJ_SIZE_MAX            (MI_MEDIUM_PAGE_SIZE/4)  // 128KiB on 64-bit
#define MI_MEDIUM_OBJ_WSIZE_MAX           (MI_MEDIUM_OBJ_SIZE_MAX/MI_INTPTR_SIZE)   
#define MI_LARGE_OBJ_SIZE_MAX             (MI_SEGMENT_SIZE/2)      // 32MiB on 64-bit
#define MI_LARGE_OBJ_WSIZE_MAX            (MI_LARGE_OBJ_SIZE_MAX/MI_INTPTR_SIZE)

// Maximum number of size classes. (spaced exponentially in 12.5% increments)
#define MI_BIN_HUGE  (73U)

#if (MI_MEDIUM_OBJ_WSIZE_MAX >= 655360)
#error "mimalloc internal: define more bins"
#endif

// Maximum slice offset (15)
#define MI_MAX_SLICE_OFFSET               ((MI_ALIGNMENT_MAX / MI_SEGMENT_SLICE_SIZE) - 1)

// Used as a special value to encode block sizes in 32 bits.
#define MI_HUGE_BLOCK_SIZE                ((uint32_t)(2*MI_GiB))

// blocks up to this size are always allocated aligned
#define MI_MAX_ALIGN_GUARANTEE            (8*MI_MAX_ALIGN_SIZE)  

<<<<<<< HEAD
// Alignments over MI_ALIGNMENT_MAX are allocated in dedicated huge page segments 
#define MI_ALIGNMENT_MAX                  (MI_SEGMENT_SIZE >> 1)  
=======
// Alignments over MI_ALIGNMENT_MAX are allocated in dedicated huge page segments
#define MI_ALIGNMENT_MAX   (MI_SEGMENT_SIZE >> 1)
>>>>>>> 4f2fdf76


// ------------------------------------------------------
// Mimalloc pages contain allocated blocks
// ------------------------------------------------------

// The free lists use encoded next fields
// (Only actually encodes when MI_ENCODED_FREELIST is defined.)
typedef uintptr_t  mi_encoded_t;

// thread id's
typedef size_t     mi_threadid_t;

// free lists contain blocks
typedef struct mi_block_s {
  mi_encoded_t next;
} mi_block_t;


// The delayed flags are used for efficient multi-threaded free-ing
typedef enum mi_delayed_e {
  MI_USE_DELAYED_FREE   = 0, // push on the owning heap thread delayed list
  MI_DELAYED_FREEING    = 1, // temporary: another thread is accessing the owning heap
  MI_NO_DELAYED_FREE    = 2, // optimize: push on page local thread free queue if another block is already in the heap thread delayed free list
  MI_NEVER_DELAYED_FREE = 3  // sticky, only resets on page reclaim
} mi_delayed_t;


// The `in_full` and `has_aligned` page flags are put in a union to efficiently
// test if both are false (`full_aligned == 0`) in the `mi_free` routine.
#if !MI_TSAN
typedef union mi_page_flags_s {
  uint8_t full_aligned;
  struct {
    uint8_t in_full : 1;
    uint8_t has_aligned : 1;
  } x;
} mi_page_flags_t;
#else
// under thread sanitizer, use a byte for each flag to suppress warning, issue #130
typedef union mi_page_flags_s {
  uint16_t full_aligned;
  struct {
    uint8_t in_full;
    uint8_t has_aligned;
  } x;
} mi_page_flags_t;
#endif

// Thread free list.
// We use the bottom 2 bits of the pointer for mi_delayed_t flags
typedef uintptr_t mi_thread_free_t;

// A page contains blocks of one specific size (`block_size`).
// Each page has three list of free blocks:
// `free` for blocks that can be allocated,
// `local_free` for freed blocks that are not yet available to `mi_malloc`
// `thread_free` for freed blocks by other threads
// The `local_free` and `thread_free` lists are migrated to the `free` list
// when it is exhausted. The separate `local_free` list is necessary to
// implement a monotonic heartbeat. The `thread_free` list is needed for
// avoiding atomic operations in the common case.
//
//
// `used - |thread_free|` == actual blocks that are in use (alive)
// `used - |thread_free| + |free| + |local_free| == capacity`
//
// We don't count `freed` (as |free|) but use `used` to reduce
// the number of memory accesses in the `mi_page_all_free` function(s).
//
// Notes:
// - Access is optimized for `mi_free` and `mi_page_alloc` (in `alloc.c`)
// - Using `uint16_t` does not seem to slow things down
// - The size is 8 words on 64-bit which helps the page index calculations
//   (and 10 words on 32-bit, and encoded free lists add 2 words. Sizes 10
//    and 12 are still good for address calculation)
// - To limit the structure size, the `xblock_size` is 32-bits only; for
//   blocks > MI_HUGE_BLOCK_SIZE the size is determined from the segment page size
// - `thread_free` uses the bottom bits as a delayed-free flags to optimize
//   concurrent frees where only the first concurrent free adds to the owning
//   heap `thread_delayed_free` list (see `alloc.c:mi_free_block_mt`).
//   The invariant is that no-delayed-free is only set if there is
//   at least one block that will be added, or as already been added, to
//   the owning heap `thread_delayed_free` list. This guarantees that pages
//   will be freed correctly even if only other threads free blocks.
typedef struct mi_page_s {
  // "owned" by the segment
  uint32_t              slice_count;       // slices in this page (0 if not a page)
  uint32_t              slice_offset;      // distance from the actual page data slice (0 if a page)
  uint8_t               is_reset : 1;        // `true` if the page memory was reset
  uint8_t               is_committed : 1;    // `true` if the page virtual memory is committed
  uint8_t               is_zero_init : 1;    // `true` if the page was zero initialized

  // layout like this to optimize access in `mi_malloc` and `mi_free`
  uint16_t              capacity;          // number of blocks committed, must be the first field, see `segment.c:page_clear`
  uint16_t              reserved;          // number of blocks reserved in memory
  mi_page_flags_t       flags;             // `in_full` and `has_aligned` flags (8 bits)
  uint8_t               is_zero : 1;         // `true` if the blocks in the free list are zero initialized
  uint8_t               retire_expire : 7;   // expiration count for retired blocks

  mi_block_t*           free;              // list of available free blocks (`malloc` allocates from this list)
  uint32_t              used;              // number of blocks in use (including blocks in `local_free` and `thread_free`)
  uint32_t              xblock_size;       // size available in each block (always `>0`)
  mi_block_t*           local_free;        // list of deferred free blocks by this thread (migrates to `free`)

  #ifdef MI_ENCODE_FREELIST
  uintptr_t             keys[2];           // two random keys to encode the free lists (see `_mi_block_next`)
  #endif

  _Atomic(mi_thread_free_t) xthread_free;  // list of deferred free blocks freed by other threads
  _Atomic(uintptr_t)        xheap;

<<<<<<< HEAD
  struct mi_page_s* next;                  // next page owned by this thread with the same `block_size`
  struct mi_page_s* prev;                  // previous page owned by this thread with the same `block_size`

  // 64-bit 9 words, 32-bit 12 words, (+2 for secure)
  #if MI_INTPTR_SIZE==8
  uintptr_t padding[1];
  #endif
=======
  struct mi_page_s*     next;              // next page owned by this thread with the same `block_size`
  struct mi_page_s*     prev;              // previous page owned by this thread with the same `block_size`
>>>>>>> 4f2fdf76
} mi_page_t;



typedef enum mi_page_kind_e {
  MI_PAGE_SMALL,    // small blocks go into 64KiB pages inside a segment
  MI_PAGE_MEDIUM,   // medium blocks go into medium pages inside a segment
  MI_PAGE_LARGE,    // larger blocks go into a page of just one block
  MI_PAGE_HUGE,     // huge blocks (> 16 MiB) are put into a single page in a single segment.
} mi_page_kind_t;

typedef enum mi_segment_kind_e {
  MI_SEGMENT_NORMAL, // MI_SEGMENT_SIZE size with pages inside.
  MI_SEGMENT_HUGE,   // > MI_LARGE_SIZE_MAX segment with just one huge page inside.
} mi_segment_kind_t;

// ------------------------------------------------------
// A segment holds a commit mask where a bit is set if
// the corresponding MI_COMMIT_SIZE area is committed.
// The MI_COMMIT_SIZE must be a multiple of the slice
// size. If it is equal we have the most fine grained 
// decommit (but setting it higher can be more efficient).
// The MI_MINIMAL_COMMIT_SIZE is the minimal amount that will
// be committed in one go which can be set higher than
// MI_COMMIT_SIZE for efficiency (while the decommit mask
// is still tracked in fine-grained MI_COMMIT_SIZE chunks)
// ------------------------------------------------------

#define MI_MINIMAL_COMMIT_SIZE      (16*MI_SEGMENT_SLICE_SIZE)           // 1MiB
#define MI_COMMIT_SIZE              (MI_SEGMENT_SLICE_SIZE)              // 64KiB
#define MI_COMMIT_MASK_BITS         (MI_SEGMENT_SIZE / MI_COMMIT_SIZE)  
#define MI_COMMIT_MASK_FIELD_BITS    MI_SIZE_BITS
#define MI_COMMIT_MASK_FIELD_COUNT  (MI_COMMIT_MASK_BITS / MI_COMMIT_MASK_FIELD_BITS)

#if (MI_COMMIT_MASK_BITS != (MI_COMMIT_MASK_FIELD_COUNT * MI_COMMIT_MASK_FIELD_BITS))
#error "the segment size must be exactly divisible by the (commit size * size_t bits)"
#endif

typedef struct mi_commit_mask_s {
  size_t mask[MI_COMMIT_MASK_FIELD_COUNT];
} mi_commit_mask_t;

typedef mi_page_t  mi_slice_t;
typedef int64_t    mi_msecs_t;


// Segments are large allocated memory blocks (8mb on 64 bit) from
// the OS. Inside segments we allocated fixed size _pages_ that
// contain blocks.
typedef struct mi_segment_s {
<<<<<<< HEAD
  size_t            memid;              // memory id for arena allocation
  bool              mem_is_pinned;      // `true` if we cannot decommit/reset/protect in this memory (i.e. when allocated using large OS pages)    
  bool              mem_is_large;       // in large/huge os pages?
  bool              mem_is_committed;   // `true` if the whole segment is eagerly committed
  size_t            mem_alignment;      // page alignment for huge pages (only used for alignment > MI_ALIGNMENT_MAX)
  size_t            mem_align_offset;   // offset for huge page alignment (only used for alignment > MI_ALIGNMENT_MAX)

  bool              allow_decommit;     
  mi_msecs_t        decommit_expire;
  mi_commit_mask_t  decommit_mask;
  mi_commit_mask_t  commit_mask;

=======
  // memory fields
  size_t               memid;            // id for the os-level memory manager
  bool                 mem_is_pinned;    // `true` if we cannot decommit/reset/protect in this memory (i.e. when allocated using large OS pages)
  bool                 mem_is_committed; // `true` if the whole segment is eagerly committed
  size_t               mem_alignment;    // page alignment for huge pages (only used for alignment > MI_ALIGNMENT_MAX)
  size_t               mem_align_offset; // offset for huge page alignment (only used for alignment > MI_ALIGNMENT_MAX)

  // segment fields
>>>>>>> 4f2fdf76
  _Atomic(struct mi_segment_s*) abandoned_next;

  // from here is zero initialized
  struct mi_segment_s* next;            // the list of freed segments in the cache (must be first field, see `segment.c:mi_segment_init`)
  
  size_t            abandoned;          // abandoned pages (i.e. the original owning thread stopped) (`abandoned <= used`)
  size_t            abandoned_visits;   // count how often this segment is visited in the abandoned list (to force reclaim it it is too long)
  size_t            used;               // count of pages in use
  uintptr_t         cookie;             // verify addresses in debug mode: `mi_ptr_cookie(segment) == segment->cookie`  

  size_t            segment_slices;      // for huge segments this may be different from `MI_SLICES_PER_SEGMENT`
  size_t            segment_info_slices; // initial slices we are using segment info and possible guard pages.

  // layout like this to optimize access in `mi_free`
  mi_segment_kind_t kind;
  size_t            slice_entries;       // entries in the `slices` array, at most `MI_SLICES_PER_SEGMENT`
  _Atomic(mi_threadid_t) thread_id;      // unique id of the thread owning this segment

  mi_slice_t        slices[MI_SLICES_PER_SEGMENT+1];  // one more for huge blocks with large alignment
} mi_segment_t;


// ------------------------------------------------------
// Heaps
// Provide first-class heaps to allocate from.
// A heap just owns a set of pages for allocation and
// can only be allocate/reallocate from the thread that created it.
// Freeing blocks can be done from any thread though.
// Per thread, the segments are shared among its heaps.
// Per thread, there is always a default heap that is
// used for allocation; it is initialized to statically
// point to an empty heap to avoid initialization checks
// in the fast path.
// ------------------------------------------------------

// Thread local data
typedef struct mi_tld_s mi_tld_t;

// Pages of a certain block size are held in a queue.
typedef struct mi_page_queue_s {
  mi_page_t* first;
  mi_page_t* last;
  size_t     block_size;
} mi_page_queue_t;

#define MI_BIN_FULL  (MI_BIN_HUGE+1)

// Random context
typedef struct mi_random_cxt_s {
  uint32_t input[16];
  uint32_t output[16];
  int      output_available;
  bool     weak;
} mi_random_ctx_t;


// In debug mode there is a padding structure at the end of the blocks to check for buffer overflows
#if (MI_PADDING)
typedef struct mi_padding_s {
  uint32_t canary; // encoded block value to check validity of the padding (in case of overflow)
  uint32_t delta;  // padding bytes before the block. (mi_usable_size(p) - delta == exact allocated bytes)
} mi_padding_t;
#define MI_PADDING_SIZE   (sizeof(mi_padding_t))
#define MI_PADDING_WSIZE  ((MI_PADDING_SIZE + MI_INTPTR_SIZE - 1) / MI_INTPTR_SIZE)
#else
#define MI_PADDING_SIZE   0
#define MI_PADDING_WSIZE  0
#endif

#define MI_PAGES_DIRECT   (MI_SMALL_WSIZE_MAX + MI_PADDING_WSIZE + 1)


// A heap owns a set of pages.
struct mi_heap_s {
  mi_tld_t*             tld;
  mi_page_t*            pages_free_direct[MI_PAGES_DIRECT];  // optimize: array where every entry points a page with possibly free blocks in the corresponding queue for that size.
  mi_page_queue_t       pages[MI_BIN_FULL + 1];              // queue of pages for each size class (or "bin")
  _Atomic(mi_block_t*)  thread_delayed_free;
  mi_threadid_t         thread_id;                           // thread this heap belongs too
  mi_arena_id_t         arena_id;                            // arena id if the heap belongs to a specific arena (or 0)  
  uintptr_t             cookie;                              // random cookie to verify pointers (see `_mi_ptr_cookie`)
  uintptr_t             keys[2];                             // two random keys used to encode the `thread_delayed_free` list
  mi_random_ctx_t       random;                              // random number context used for secure allocation
  size_t                page_count;                          // total number of pages in the `pages` queues.
  size_t                page_retired_min;                    // smallest retired index (retired pages are fully free, but still in the page queues)
  size_t                page_retired_max;                    // largest retired index into the `pages` array.
  mi_heap_t*            next;                                // list of heaps per thread
  bool                  no_reclaim;                          // `true` if this heap should not reclaim abandoned pages
};



// ------------------------------------------------------
// Debug
// ------------------------------------------------------

#if !defined(MI_DEBUG_UNINIT)
#define MI_DEBUG_UNINIT     (0xD0)
#endif
#if !defined(MI_DEBUG_FREED)
#define MI_DEBUG_FREED      (0xDF)
#endif
#if !defined(MI_DEBUG_PADDING)
#define MI_DEBUG_PADDING    (0xDE)
#endif

#if (MI_DEBUG)
// use our own assertion to print without memory allocation
void _mi_assert_fail(const char* assertion, const char* fname, unsigned int line, const char* func );
#define mi_assert(expr)     ((expr) ? (void)0 : _mi_assert_fail(#expr,__FILE__,__LINE__,__func__))
#else
#define mi_assert(x)
#endif

#if (MI_DEBUG>1)
#define mi_assert_internal    mi_assert
#else
#define mi_assert_internal(x)
#endif

#if (MI_DEBUG>2)
#define mi_assert_expensive   mi_assert
#else
#define mi_assert_expensive(x)
#endif

// ------------------------------------------------------
// Statistics
// ------------------------------------------------------

#ifndef MI_STAT
#if (MI_DEBUG>0)
#define MI_STAT 2
#else
#define MI_STAT 0
#endif
#endif

typedef struct mi_stat_count_s {
  int64_t allocated;
  int64_t freed;
  int64_t peak;
  int64_t current;
} mi_stat_count_t;

typedef struct mi_stat_counter_s {
  int64_t total;
  int64_t count;
} mi_stat_counter_t;

typedef struct mi_stats_s {
  mi_stat_count_t segments;
  mi_stat_count_t pages;
  mi_stat_count_t reserved;
  mi_stat_count_t committed;
  mi_stat_count_t reset;
  mi_stat_count_t page_committed;
  mi_stat_count_t segments_abandoned;
  mi_stat_count_t pages_abandoned;
  mi_stat_count_t threads;
  mi_stat_count_t normal;
  mi_stat_count_t huge;
  mi_stat_count_t large;
  mi_stat_count_t malloc;
  mi_stat_count_t segments_cache;
  mi_stat_counter_t pages_extended;
  mi_stat_counter_t mmap_calls;
  mi_stat_counter_t commit_calls;
  mi_stat_counter_t page_no_retire;
  mi_stat_counter_t searches;
  mi_stat_counter_t normal_count;
  mi_stat_counter_t huge_count;
  mi_stat_counter_t large_count;
#if MI_STAT>1
  mi_stat_count_t normal_bins[MI_BIN_HUGE+1];
#endif
} mi_stats_t;


void _mi_stat_increase(mi_stat_count_t* stat, size_t amount);
void _mi_stat_decrease(mi_stat_count_t* stat, size_t amount);
void _mi_stat_counter_increase(mi_stat_counter_t* stat, size_t amount);

#if (MI_STAT)
#define mi_stat_increase(stat,amount)         _mi_stat_increase( &(stat), amount)
#define mi_stat_decrease(stat,amount)         _mi_stat_decrease( &(stat), amount)
#define mi_stat_counter_increase(stat,amount) _mi_stat_counter_increase( &(stat), amount)
#else
#define mi_stat_increase(stat,amount)         (void)0
#define mi_stat_decrease(stat,amount)         (void)0
#define mi_stat_counter_increase(stat,amount) (void)0
#endif

#define mi_heap_stat_counter_increase(heap,stat,amount)  mi_stat_counter_increase( (heap)->tld->stats.stat, amount)
#define mi_heap_stat_increase(heap,stat,amount)  mi_stat_increase( (heap)->tld->stats.stat, amount)
#define mi_heap_stat_decrease(heap,stat,amount)  mi_stat_decrease( (heap)->tld->stats.stat, amount)

// ------------------------------------------------------
// Thread Local data
// ------------------------------------------------------

// A "span" is is an available range of slices. The span queues keep
// track of slice spans of at most the given `slice_count` (but more than the previous size class).
typedef struct mi_span_queue_s {
  mi_slice_t* first;
  mi_slice_t* last;
  size_t      slice_count;
} mi_span_queue_t;

#define MI_SEGMENT_BIN_MAX (35)     // 35 == mi_segment_bin(MI_SLICES_PER_SEGMENT)

// OS thread local data
typedef struct mi_os_tld_s {
  size_t                region_idx;   // start point for next allocation
  mi_stats_t*           stats;        // points to tld stats
} mi_os_tld_t;


// Segments thread local data
typedef struct mi_segments_tld_s {
  mi_span_queue_t     spans[MI_SEGMENT_BIN_MAX+1];  // free slice spans inside segments
  size_t              count;        // current number of segments;
  size_t              peak_count;   // peak number of segments
  size_t              current_size; // current size of all segments
  size_t              peak_size;    // peak size of all segments
  mi_stats_t*         stats;        // points to tld stats
  mi_os_tld_t*        os;           // points to os stats
} mi_segments_tld_t;

// Thread local data
struct mi_tld_s {
  unsigned long long  heartbeat;     // monotonic heartbeat count
  bool                recurse;       // true if deferred was called; used to prevent infinite recursion.
  mi_heap_t*          heap_backing;  // backing heap of this thread (cannot be deleted)
  mi_heap_t*          heaps;         // list of heaps in this thread (so we can abandon all when the thread terminates)
  mi_segments_tld_t   segments;      // segment tld
  mi_os_tld_t         os;            // os tld
  mi_stats_t          stats;         // statistics
};

#endif<|MERGE_RESOLUTION|>--- conflicted
+++ resolved
@@ -183,13 +183,8 @@
 // blocks up to this size are always allocated aligned
 #define MI_MAX_ALIGN_GUARANTEE            (8*MI_MAX_ALIGN_SIZE)  
 
-<<<<<<< HEAD
 // Alignments over MI_ALIGNMENT_MAX are allocated in dedicated huge page segments 
 #define MI_ALIGNMENT_MAX                  (MI_SEGMENT_SIZE >> 1)  
-=======
-// Alignments over MI_ALIGNMENT_MAX are allocated in dedicated huge page segments
-#define MI_ALIGNMENT_MAX   (MI_SEGMENT_SIZE >> 1)
->>>>>>> 4f2fdf76
 
 
 // ------------------------------------------------------
@@ -279,16 +274,16 @@
   // "owned" by the segment
   uint32_t              slice_count;       // slices in this page (0 if not a page)
   uint32_t              slice_offset;      // distance from the actual page data slice (0 if a page)
-  uint8_t               is_reset : 1;        // `true` if the page memory was reset
-  uint8_t               is_committed : 1;    // `true` if the page virtual memory is committed
-  uint8_t               is_zero_init : 1;    // `true` if the page was zero initialized
+  uint8_t               is_reset : 1;      // `true` if the page memory was reset
+  uint8_t               is_committed : 1;  // `true` if the page virtual memory is committed
+  uint8_t               is_zero_init : 1;  // `true` if the page was zero initialized
 
   // layout like this to optimize access in `mi_malloc` and `mi_free`
   uint16_t              capacity;          // number of blocks committed, must be the first field, see `segment.c:page_clear`
   uint16_t              reserved;          // number of blocks reserved in memory
   mi_page_flags_t       flags;             // `in_full` and `has_aligned` flags (8 bits)
-  uint8_t               is_zero : 1;         // `true` if the blocks in the free list are zero initialized
-  uint8_t               retire_expire : 7;   // expiration count for retired blocks
+  uint8_t               is_zero : 1;       // `true` if the blocks in the free list are zero initialized
+  uint8_t               retire_expire : 7; // expiration count for retired blocks
 
   mi_block_t*           free;              // list of available free blocks (`malloc` allocates from this list)
   uint32_t              used;              // number of blocks in use (including blocks in `local_free` and `thread_free`)
@@ -302,18 +297,13 @@
   _Atomic(mi_thread_free_t) xthread_free;  // list of deferred free blocks freed by other threads
   _Atomic(uintptr_t)        xheap;
 
-<<<<<<< HEAD
-  struct mi_page_s* next;                  // next page owned by this thread with the same `block_size`
-  struct mi_page_s* prev;                  // previous page owned by this thread with the same `block_size`
+  struct mi_page_s*     next;              // next page owned by this thread with the same `block_size`
+  struct mi_page_s*     prev;              // previous page owned by this thread with the same `block_size`
 
   // 64-bit 9 words, 32-bit 12 words, (+2 for secure)
   #if MI_INTPTR_SIZE==8
   uintptr_t padding[1];
   #endif
-=======
-  struct mi_page_s*     next;              // next page owned by this thread with the same `block_size`
-  struct mi_page_s*     prev;              // previous page owned by this thread with the same `block_size`
->>>>>>> 4f2fdf76
 } mi_page_t;
 
 
@@ -364,7 +354,6 @@
 // the OS. Inside segments we allocated fixed size _pages_ that
 // contain blocks.
 typedef struct mi_segment_s {
-<<<<<<< HEAD
   size_t            memid;              // memory id for arena allocation
   bool              mem_is_pinned;      // `true` if we cannot decommit/reset/protect in this memory (i.e. when allocated using large OS pages)    
   bool              mem_is_large;       // in large/huge os pages?
@@ -377,16 +366,6 @@
   mi_commit_mask_t  decommit_mask;
   mi_commit_mask_t  commit_mask;
 
-=======
-  // memory fields
-  size_t               memid;            // id for the os-level memory manager
-  bool                 mem_is_pinned;    // `true` if we cannot decommit/reset/protect in this memory (i.e. when allocated using large OS pages)
-  bool                 mem_is_committed; // `true` if the whole segment is eagerly committed
-  size_t               mem_alignment;    // page alignment for huge pages (only used for alignment > MI_ALIGNMENT_MAX)
-  size_t               mem_align_offset; // offset for huge page alignment (only used for alignment > MI_ALIGNMENT_MAX)
-
-  // segment fields
->>>>>>> 4f2fdf76
   _Atomic(struct mi_segment_s*) abandoned_next;
 
   // from here is zero initialized
