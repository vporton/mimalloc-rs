--- conflicted
+++ resolved
@@ -299,7 +299,6 @@
 
   _Atomic(struct mi_segment_s*) abandoned_next;
 
-<<<<<<< HEAD
   // from here is zero initialized
   struct mi_segment_s* next;            // the list of freed segments in the cache (must be first field, see `segment.c:mi_segment_init`)
   
@@ -307,10 +306,6 @@
   size_t            abandoned_visits;   // count how often this segment is visited in the abandoned list (to force reclaim it it is too long)
   size_t            used;               // count of pages in use
   uintptr_t         cookie;             // verify addresses in debug mode: `mi_ptr_cookie(segment) == segment->cookie`  
-=======
-  size_t               abandoned;        // abandoned pages (i.e. the original owning thread stopped) (`abandoned <= used`)
-  size_t               abandoned_visits; // count how often this segment is visited in the abandoned list (to force reclaim if it is too long)
->>>>>>> 16b3329b
 
   size_t            segment_slices;      // for huge segments this may be different from `MI_SLICES_PER_SEGMENT`
   size_t            segment_info_slices; // initial slices we are using segment info and possible guard pages.
