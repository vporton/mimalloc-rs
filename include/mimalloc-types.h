/* ----------------------------------------------------------------------------
Copyright (c) 2018-2021, Microsoft Research, Daan Leijen
This is free software; you can redistribute it and/or modify it under the
terms of the MIT license. A copy of the license can be found in the file
"LICENSE" at the root of this distribution.
-----------------------------------------------------------------------------*/
#pragma once
#ifndef MIMALLOC_TYPES_H
#define MIMALLOC_TYPES_H

#include <stddef.h>   // ptrdiff_t
#include <stdint.h>   // uintptr_t, uint16_t, etc
#include "mimalloc-atomic.h"  // _Atomic

#ifdef _MSC_VER
#pragma warning(disable:4214) // bitfield is not int
#endif 

// Minimal alignment necessary. On most platforms 16 bytes are needed
// due to SSE registers for example. This must be at least `MI_INTPTR_SIZE`
#ifndef MI_MAX_ALIGN_SIZE
#define MI_MAX_ALIGN_SIZE  16   // sizeof(max_align_t)
#endif

// ------------------------------------------------------
// Variants
// ------------------------------------------------------

// Define NDEBUG in the release version to disable assertions.
// #define NDEBUG

// Define MI_STAT as 1 to maintain statistics; set it to 2 to have detailed statistics (but costs some performance).
// #define MI_STAT 1

// Define MI_SECURE to enable security mitigations
// #define MI_SECURE 1  // guard page around metadata
// #define MI_SECURE 2  // guard page around each mimalloc page
// #define MI_SECURE 3  // encode free lists (detect corrupted free list (buffer overflow), and invalid pointer free)
// #define MI_SECURE 4  // checks for double free. (may be more expensive)

#if !defined(MI_SECURE)
#define MI_SECURE 0
#endif

// Define MI_DEBUG for debug mode
// #define MI_DEBUG 1  // basic assertion checks and statistics, check double free, corrupted free list, and invalid pointer free.
// #define MI_DEBUG 2  // + internal assertion checks
// #define MI_DEBUG 3  // + extensive internal invariant checking (cmake -DMI_DEBUG_FULL=ON)
#if !defined(MI_DEBUG)
#if !defined(NDEBUG) || defined(_DEBUG)
#define MI_DEBUG 2
#else
#define MI_DEBUG 0
#endif
#endif

// Reserve extra padding at the end of each block to be more resilient against heap block overflows.
// The padding can detect byte-precise buffer overflow on free.
#if !defined(MI_PADDING) && (MI_DEBUG>=1)
#define MI_PADDING  1
#endif


// Encoded free lists allow detection of corrupted free lists
// and can detect buffer overflows, modify after free, and double `free`s.
#if (MI_SECURE>=3 || MI_DEBUG>=1 || MI_PADDING > 0)
#define MI_ENCODE_FREELIST  1
#endif

// ------------------------------------------------------
// Platform specific values
// ------------------------------------------------------

// ------------------------------------------------------
// Size of a pointer.
// We assume that `sizeof(void*)==sizeof(intptr_t)`
// and it holds for all platforms we know of.
//
// However, the C standard only requires that:
//  p == (void*)((intptr_t)p))
// but we also need:
//  i == (intptr_t)((void*)i)
// or otherwise one might define an intptr_t type that is larger than a pointer...
// ------------------------------------------------------

#if INTPTR_MAX == 9223372036854775807LL
# define MI_INTPTR_SHIFT (3)
#elif INTPTR_MAX == 2147483647LL
# define MI_INTPTR_SHIFT (2)
#else
#error platform must be 32 or 64 bits
#endif

#define MI_INTPTR_SIZE  (1<<MI_INTPTR_SHIFT)
#define MI_INTPTR_BITS  (MI_INTPTR_SIZE*8)

#define KiB     ((size_t)1024)
#define MiB     (KiB*KiB)
#define GiB     (MiB*KiB)


// ------------------------------------------------------
// Main internal data-structures
// ------------------------------------------------------

// Main tuning parameters for segment and page sizes
// Sizes for 64-bit, divide by two for 32-bit
<<<<<<< HEAD
#define MI_SEGMENT_SLICE_SHIFT            (13 + MI_INTPTR_SHIFT)         // 64kb
#define MI_SEGMENT_SHIFT                  ( 7 + MI_SEGMENT_SLICE_SHIFT)  //  8mb

#define MI_SMALL_PAGE_SHIFT               (MI_SEGMENT_SLICE_SHIFT)       // 64kb
#define MI_MEDIUM_PAGE_SHIFT              ( 3 + MI_SMALL_PAGE_SHIFT)     // 512kb


// Derived constants
#define MI_SEGMENT_SIZE                   (1ULL<<MI_SEGMENT_SHIFT)
#define MI_SEGMENT_ALIGN                  MI_SEGMENT_SIZE
#define MI_SEGMENT_MASK                   (MI_SEGMENT_SIZE - 1)
#define MI_SEGMENT_SLICE_SIZE             (1ULL<< MI_SEGMENT_SLICE_SHIFT)
#define MI_SLICES_PER_SEGMENT             (MI_SEGMENT_SIZE / MI_SEGMENT_SLICE_SIZE) // 128

#define MI_SMALL_PAGE_SIZE                (1ULL<<MI_SMALL_PAGE_SHIFT)
#define MI_MEDIUM_PAGE_SIZE               (1ULL<<MI_MEDIUM_PAGE_SHIFT)

#define MI_SMALL_OBJ_SIZE_MAX             (MI_SMALL_PAGE_SIZE/4)   // 8kb on 64-bit

#define MI_MEDIUM_OBJ_SIZE_MAX            (MI_MEDIUM_PAGE_SIZE/4)  // 128kb on 64-bit
#define MI_MEDIUM_OBJ_WSIZE_MAX           (MI_MEDIUM_OBJ_SIZE_MAX/MI_INTPTR_SIZE)   // 64kb on 64-bit

#define MI_LARGE_OBJ_SIZE_MAX             (MI_SEGMENT_SIZE/2)      // 4mb on 64-bit
=======
#define MI_SMALL_PAGE_SHIFT               (13 + MI_INTPTR_SHIFT)      // 64KiB
#define MI_MEDIUM_PAGE_SHIFT              ( 3 + MI_SMALL_PAGE_SHIFT)  // 512KiB
#define MI_LARGE_PAGE_SHIFT               ( 3 + MI_MEDIUM_PAGE_SHIFT) // 4MiB
#define MI_SEGMENT_SHIFT                  ( MI_LARGE_PAGE_SHIFT)      // 4MiB

// Derived constants
#define MI_SEGMENT_SIZE                   (1UL<<MI_SEGMENT_SHIFT)
#define MI_SEGMENT_MASK                   ((uintptr_t)MI_SEGMENT_SIZE - 1)

#define MI_SMALL_PAGE_SIZE                (1UL<<MI_SMALL_PAGE_SHIFT)
#define MI_MEDIUM_PAGE_SIZE               (1UL<<MI_MEDIUM_PAGE_SHIFT)
#define MI_LARGE_PAGE_SIZE                (1UL<<MI_LARGE_PAGE_SHIFT)

#define MI_SMALL_PAGES_PER_SEGMENT        (MI_SEGMENT_SIZE/MI_SMALL_PAGE_SIZE)
#define MI_MEDIUM_PAGES_PER_SEGMENT       (MI_SEGMENT_SIZE/MI_MEDIUM_PAGE_SIZE)
#define MI_LARGE_PAGES_PER_SEGMENT        (MI_SEGMENT_SIZE/MI_LARGE_PAGE_SIZE)

// The max object size are checked to not waste more than 12.5% internally over the page sizes.
// (Except for large pages since huge objects are allocated in 4MiB chunks)
#define MI_SMALL_OBJ_SIZE_MAX             (MI_SMALL_PAGE_SIZE/4)   // 16KiB
#define MI_MEDIUM_OBJ_SIZE_MAX            (MI_MEDIUM_PAGE_SIZE/4)  // 128KiB
#define MI_LARGE_OBJ_SIZE_MAX             (MI_LARGE_PAGE_SIZE/2)   // 2MiB
>>>>>>> 9a724889
#define MI_LARGE_OBJ_WSIZE_MAX            (MI_LARGE_OBJ_SIZE_MAX/MI_INTPTR_SIZE)

#define MI_HUGE_OBJ_SIZE_MAX              (2*MI_INTPTR_SIZE*MI_SEGMENT_SIZE)        // (must match MI_REGION_MAX_ALLOC_SIZE in memory.c)

// Maximum number of size classes. (spaced exponentially in 12.5% increments)
#define MI_BIN_HUGE  (73U)

#if (MI_MEDIUM_OBJ_WSIZE_MAX >= 655360)
#error "define more bins"
#endif

// Maximum slice offset (7)
#define MI_MAX_SLICE_OFFSET               ((MI_MEDIUM_PAGE_SIZE / MI_SEGMENT_SLICE_SIZE) - 1)

// Used as a special value to encode block sizes in 32 bits.
#define MI_HUGE_BLOCK_SIZE                ((uint32_t)MI_HUGE_OBJ_SIZE_MAX)

// blocks up to this size are always allocated aligned
#define MI_MAX_ALIGN_GUARANTEE  (8*MI_MAX_ALIGN_SIZE)  



// The free lists use encoded next fields
// (Only actually encodes when MI_ENCODED_FREELIST is defined.)
typedef uintptr_t mi_encoded_t;

// free lists contain blocks
typedef struct mi_block_s {
  mi_encoded_t next;
} mi_block_t;


// The delayed flags are used for efficient multi-threaded free-ing
typedef enum mi_delayed_e {
  MI_USE_DELAYED_FREE   = 0, // push on the owning heap thread delayed list
  MI_DELAYED_FREEING    = 1, // temporary: another thread is accessing the owning heap
  MI_NO_DELAYED_FREE    = 2, // optimize: push on page local thread free queue if another block is already in the heap thread delayed free list
  MI_NEVER_DELAYED_FREE = 3  // sticky, only resets on page reclaim
} mi_delayed_t;


// The `in_full` and `has_aligned` page flags are put in a union to efficiently
// test if both are false (`full_aligned == 0`) in the `mi_free` routine.
#if !MI_TSAN
typedef union mi_page_flags_s {
  uint8_t full_aligned;
  struct {
    uint8_t in_full : 1;
    uint8_t has_aligned : 1;
  } x;
} mi_page_flags_t;
#else
// under thread sanitizer, use a byte for each flag to suppress warning, issue #130
typedef union mi_page_flags_s {
  uint16_t full_aligned;
  struct {
    uint8_t in_full;
    uint8_t has_aligned;
  } x;
} mi_page_flags_t;
#endif

// Thread free list.
// We use the bottom 2 bits of the pointer for mi_delayed_t flags
typedef uintptr_t mi_thread_free_t;

// A page contains blocks of one specific size (`block_size`).
// Each page has three list of free blocks:
// `free` for blocks that can be allocated,
// `local_free` for freed blocks that are not yet available to `mi_malloc`
// `thread_free` for freed blocks by other threads
// The `local_free` and `thread_free` lists are migrated to the `free` list
// when it is exhausted. The separate `local_free` list is necessary to
// implement a monotonic heartbeat. The `thread_free` list is needed for
// avoiding atomic operations in the common case.
//
//
// `used - |thread_free|` == actual blocks that are in use (alive)
// `used - |thread_free| + |free| + |local_free| == capacity`
//
// We don't count `freed` (as |free|) but use `used` to reduce
// the number of memory accesses in the `mi_page_all_free` function(s).
//
// Notes: 
// - Access is optimized for `mi_free` and `mi_page_alloc` (in `alloc.c`)
// - Using `uint16_t` does not seem to slow things down
// - The size is 8 words on 64-bit which helps the page index calculations
//   (and 10 words on 32-bit, and encoded free lists add 2 words. Sizes 10 
//    and 12 are still good for address calculation)
// - To limit the structure size, the `xblock_size` is 32-bits only; for 
//   blocks > MI_HUGE_BLOCK_SIZE the size is determined from the segment page size
// - `thread_free` uses the bottom bits as a delayed-free flags to optimize
//   concurrent frees where only the first concurrent free adds to the owning
//   heap `thread_delayed_free` list (see `alloc.c:mi_free_block_mt`).
//   The invariant is that no-delayed-free is only set if there is
//   at least one block that will be added, or as already been added, to 
//   the owning heap `thread_delayed_free` list. This guarantees that pages
//   will be freed correctly even if only other threads free blocks.
typedef struct mi_page_s {
  // "owned" by the segment
  uint32_t              slice_count;       // slices in this page (0 if not a page)
  uint32_t              slice_offset;      // distance from the actual page data slice (0 if a page)
  uint8_t               is_reset : 1;        // `true` if the page memory was reset
  uint8_t               is_committed : 1;    // `true` if the page virtual memory is committed
  uint8_t               is_zero_init : 1;    // `true` if the page was zero initialized

  // layout like this to optimize access in `mi_malloc` and `mi_free`
  uint16_t              capacity;          // number of blocks committed, must be the first field, see `segment.c:page_clear`
  uint16_t              reserved;          // number of blocks reserved in memory
  mi_page_flags_t       flags;             // `in_full` and `has_aligned` flags (8 bits)
  uint8_t               is_zero : 1;         // `true` if the blocks in the free list are zero initialized
  uint8_t               retire_expire : 7;   // expiration count for retired blocks

  mi_block_t*           free;              // list of available free blocks (`malloc` allocates from this list)
  #ifdef MI_ENCODE_FREELIST
  uintptr_t             keys[2];           // two random keys to encode the free lists (see `_mi_block_next`)
  #endif
  uint32_t              used;              // number of blocks in use (including blocks in `local_free` and `thread_free`)
  uint32_t              xblock_size;       // size available in each block (always `>0`) 

  mi_block_t* local_free;                  // list of deferred free blocks by this thread (migrates to `free`)
  _Atomic(mi_thread_free_t) xthread_free;  // list of deferred free blocks freed by other threads
  _Atomic(uintptr_t)        xheap;

  struct mi_page_s* next;                  // next page owned by this thread with the same `block_size`
  struct mi_page_s* prev;                  // previous page owned by this thread with the same `block_size`

  // 64-bit 9 words, 32-bit 12 words, (+2 for secure)
  #if MI_INTPTR_SIZE==8
  uintptr_t padding[1];
  #endif
} mi_page_t;



typedef enum mi_page_kind_e {
<<<<<<< HEAD
  MI_PAGE_SMALL,    // small blocks go into 64kb pages inside a segment
  MI_PAGE_MEDIUM,   // medium blocks go into 512kb pages inside a segment
  MI_PAGE_LARGE,    // larger blocks go into a page of just one block
  MI_PAGE_HUGE,     // huge blocks (>16mb) are put into a single page in a single segment.
} mi_page_kind_t;

typedef enum mi_segment_kind_e {
  MI_SEGMENT_NORMAL, // MI_SEGMENT_SIZE size with pages inside.
  MI_SEGMENT_HUGE,   // > MI_LARGE_SIZE_MAX segment with just one huge page inside.
} mi_segment_kind_t;

#define MI_COMMIT_SIZE    (MI_SEGMENT_SIZE/MI_INTPTR_BITS)

#if (((1 << MI_SEGMENT_SHIFT)/MI_COMMIT_SIZE) > 8*MI_INTPTR_SIZE)
#error "not enough commit bits to cover the segment size"
#endif

typedef mi_page_t  mi_slice_t;

typedef int64_t    mi_msecs_t;

typedef uintptr_t  mi_commit_mask_t;

// Segments are large allocated memory blocks (8mb on 64 bit) from
=======
  MI_PAGE_SMALL,    // small blocks go into 64KiB pages inside a segment
  MI_PAGE_MEDIUM,   // medium blocks go into 512KiB pages inside a segment
  MI_PAGE_LARGE,    // larger blocks go into a single page spanning a whole segment
  MI_PAGE_HUGE      // huge blocks (>512KiB) are put into a single page in a segment of the exact size (but still 2MiB aligned)
} mi_page_kind_t;

// Segments are large allocated memory blocks (2MiB on 64 bit) from
>>>>>>> 9a724889
// the OS. Inside segments we allocated fixed size _pages_ that
// contain blocks.
typedef struct mi_segment_s {
  size_t            memid;              // memory id for arena allocation
  bool              mem_is_pinned;      // `true` if we cannot decommit/reset/protect in this memory (i.e. when allocated using large OS pages)    
  bool              mem_is_large;       // in large/huge os pages?
  bool              mem_is_committed;   // `true` if the whole segment is eagerly committed

  bool              allow_decommit;     
  mi_msecs_t        decommit_expire;
  mi_commit_mask_t  decommit_mask;
  mi_commit_mask_t  commit_mask;

  _Atomic(struct mi_segment_s*) abandoned_next;

  // from here is zero initialized
  struct mi_segment_s* next;            // the list of freed segments in the cache (must be first field, see `segment.c:mi_segment_init`)
  
  size_t            abandoned;          // abandoned pages (i.e. the original owning thread stopped) (`abandoned <= used`)
  size_t            abandoned_visits;   // count how often this segment is visited in the abandoned list (to force reclaim it it is too long)
  size_t            used;               // count of pages in use
  uintptr_t         cookie;             // verify addresses in debug mode: `mi_ptr_cookie(segment) == segment->cookie`  

  size_t            segment_slices;      // for huge segments this may be different from `MI_SLICES_PER_SEGMENT`
  size_t            segment_info_slices; // initial slices we are using segment info and possible guard pages.

  // layout like this to optimize access in `mi_free`
  mi_segment_kind_t kind;
  _Atomic(uintptr_t) thread_id;          // unique id of the thread owning this segment
  size_t            slice_entries;       // entries in the `slices` array, at most `MI_SLICES_PER_SEGMENT`
  mi_slice_t        slices[MI_SLICES_PER_SEGMENT];
} mi_segment_t;


// ------------------------------------------------------
// Heaps
// Provide first-class heaps to allocate from.
// A heap just owns a set of pages for allocation and
// can only be allocate/reallocate from the thread that created it.
// Freeing blocks can be done from any thread though.
// Per thread, the segments are shared among its heaps.
// Per thread, there is always a default heap that is
// used for allocation; it is initialized to statically
// point to an empty heap to avoid initialization checks
// in the fast path.
// ------------------------------------------------------

// Thread local data
typedef struct mi_tld_s mi_tld_t;

// Pages of a certain block size are held in a queue.
typedef struct mi_page_queue_s {
  mi_page_t* first;
  mi_page_t* last;
  size_t     block_size;
} mi_page_queue_t;

#define MI_BIN_FULL  (MI_BIN_HUGE+1)

// Random context
typedef struct mi_random_cxt_s {
  uint32_t input[16];
  uint32_t output[16];
  int      output_available;
} mi_random_ctx_t;


// In debug mode there is a padding structure at the end of the blocks to check for buffer overflows
#if (MI_PADDING)
typedef struct mi_padding_s {
  uint32_t canary; // encoded block value to check validity of the padding (in case of overflow)
  uint32_t delta;  // padding bytes before the block. (mi_usable_size(p) - delta == exact allocated bytes)
} mi_padding_t;
#define MI_PADDING_SIZE   (sizeof(mi_padding_t))
#define MI_PADDING_WSIZE  ((MI_PADDING_SIZE + MI_INTPTR_SIZE - 1) / MI_INTPTR_SIZE)
#else
#define MI_PADDING_SIZE   0
#define MI_PADDING_WSIZE  0
#endif

#define MI_PAGES_DIRECT   (MI_SMALL_WSIZE_MAX + MI_PADDING_WSIZE + 1)


// A heap owns a set of pages.
struct mi_heap_s {
  mi_tld_t*             tld;
  mi_page_t*            pages_free_direct[MI_PAGES_DIRECT];  // optimize: array where every entry points a page with possibly free blocks in the corresponding queue for that size.
  mi_page_queue_t       pages[MI_BIN_FULL + 1];              // queue of pages for each size class (or "bin")
  _Atomic(mi_block_t*)  thread_delayed_free;
  uintptr_t             thread_id;                           // thread this heap belongs too
  uintptr_t             cookie;                              // random cookie to verify pointers (see `_mi_ptr_cookie`)
  uintptr_t             keys[2];                             // two random keys used to encode the `thread_delayed_free` list
  mi_random_ctx_t       random;                              // random number context used for secure allocation
  size_t                page_count;                          // total number of pages in the `pages` queues.
  size_t                page_retired_min;                    // smallest retired index (retired pages are fully free, but still in the page queues)
  size_t                page_retired_max;                    // largest retired index into the `pages` array.
  mi_heap_t*            next;                                // list of heaps per thread
  bool                  no_reclaim;                          // `true` if this heap should not reclaim abandoned pages
};



// ------------------------------------------------------
// Debug
// ------------------------------------------------------

#define MI_DEBUG_UNINIT     (0xD0)
#define MI_DEBUG_FREED      (0xDF)
#define MI_DEBUG_PADDING    (0xDE)

#if (MI_DEBUG)
// use our own assertion to print without memory allocation
void _mi_assert_fail(const char* assertion, const char* fname, unsigned int line, const char* func );
#define mi_assert(expr)     ((expr) ? (void)0 : _mi_assert_fail(#expr,__FILE__,__LINE__,__func__))
#else
#define mi_assert(x)
#endif

#if (MI_DEBUG>1)
#define mi_assert_internal    mi_assert
#else
#define mi_assert_internal(x)
#endif

#if (MI_DEBUG>2)
#define mi_assert_expensive   mi_assert
#else
#define mi_assert_expensive(x)
#endif

// ------------------------------------------------------
// Statistics
// ------------------------------------------------------

#ifndef MI_STAT
#if (MI_DEBUG>0)
#define MI_STAT 2
#else
#define MI_STAT 0
#endif
#endif

typedef struct mi_stat_count_s {
  int64_t allocated;
  int64_t freed;
  int64_t peak;
  int64_t current;
} mi_stat_count_t;

typedef struct mi_stat_counter_s {
  int64_t total;
  int64_t count;
} mi_stat_counter_t;

typedef struct mi_stats_s {
  mi_stat_count_t segments;
  mi_stat_count_t pages;
  mi_stat_count_t reserved;
  mi_stat_count_t committed;
  mi_stat_count_t reset;
  mi_stat_count_t page_committed;
  mi_stat_count_t segments_abandoned;
  mi_stat_count_t pages_abandoned;
  mi_stat_count_t threads;
  mi_stat_count_t normal;
  mi_stat_count_t huge;
  mi_stat_count_t large;
  mi_stat_count_t malloc;
  mi_stat_count_t segments_cache;
  mi_stat_counter_t pages_extended;
  mi_stat_counter_t mmap_calls;
  mi_stat_counter_t commit_calls;
  mi_stat_counter_t page_no_retire;
  mi_stat_counter_t searches;
  mi_stat_counter_t normal_count;
  mi_stat_counter_t huge_count;
  mi_stat_counter_t large_count;
#if MI_STAT>1
  mi_stat_count_t normal_bins[MI_BIN_HUGE+1];
#endif
} mi_stats_t;


void _mi_stat_increase(mi_stat_count_t* stat, size_t amount);
void _mi_stat_decrease(mi_stat_count_t* stat, size_t amount);
void _mi_stat_counter_increase(mi_stat_counter_t* stat, size_t amount);

#if (MI_STAT)
#define mi_stat_increase(stat,amount)         _mi_stat_increase( &(stat), amount)
#define mi_stat_decrease(stat,amount)         _mi_stat_decrease( &(stat), amount)
#define mi_stat_counter_increase(stat,amount) _mi_stat_counter_increase( &(stat), amount)
#else
#define mi_stat_increase(stat,amount)         (void)0
#define mi_stat_decrease(stat,amount)         (void)0
#define mi_stat_counter_increase(stat,amount) (void)0
#endif

#define mi_heap_stat_counter_increase(heap,stat,amount)  mi_stat_counter_increase( (heap)->tld->stats.stat, amount)
#define mi_heap_stat_increase(heap,stat,amount)  mi_stat_increase( (heap)->tld->stats.stat, amount)
#define mi_heap_stat_decrease(heap,stat,amount)  mi_stat_decrease( (heap)->tld->stats.stat, amount)

// ------------------------------------------------------
// Thread Local data
// ------------------------------------------------------

// A "span" is is an available range of slices. The span queues keep
// track of slice spans of at most the given `slice_count` (but more than the previous size class).
typedef struct mi_span_queue_s {
  mi_slice_t* first;
  mi_slice_t* last;
  size_t      slice_count;
} mi_span_queue_t;

#define MI_SEGMENT_BIN_MAX (35)     // 35 == mi_segment_bin(MI_SLICES_PER_SEGMENT)

// OS thread local data
typedef struct mi_os_tld_s {
  size_t                region_idx;   // start point for next allocation
  mi_stats_t*           stats;        // points to tld stats
} mi_os_tld_t;


// Segments thread local data
typedef struct mi_segments_tld_s {
  mi_span_queue_t     spans[MI_SEGMENT_BIN_MAX+1];  // free slice spans inside segments
  size_t              count;        // current number of segments;
  size_t              peak_count;   // peak number of segments
  size_t              current_size; // current size of all segments
  size_t              peak_size;    // peak size of all segments
  size_t              cache_count;  // number of segments in the cache
  size_t              cache_size;   // total size of all segments in the cache
  mi_segment_t*       cache;        // (small) cache of segments
  mi_stats_t*         stats;        // points to tld stats
  mi_os_tld_t*        os;           // points to os stats
} mi_segments_tld_t;

// Thread local data
struct mi_tld_s {
  unsigned long long  heartbeat;     // monotonic heartbeat count
  bool                recurse;       // true if deferred was called; used to prevent infinite recursion.
  mi_heap_t*          heap_backing;  // backing heap of this thread (cannot be deleted)
  mi_heap_t*          heaps;         // list of heaps in this thread (so we can abandon all when the thread terminates)
  mi_segments_tld_t   segments;      // segment tld
  mi_os_tld_t         os;            // os tld
  mi_stats_t          stats;         // statistics
};

#endif<|MERGE_RESOLUTION|>--- conflicted
+++ resolved
@@ -105,12 +105,11 @@
 
 // Main tuning parameters for segment and page sizes
 // Sizes for 64-bit, divide by two for 32-bit
-<<<<<<< HEAD
-#define MI_SEGMENT_SLICE_SHIFT            (13 + MI_INTPTR_SHIFT)         // 64kb
-#define MI_SEGMENT_SHIFT                  ( 7 + MI_SEGMENT_SLICE_SHIFT)  //  8mb
-
-#define MI_SMALL_PAGE_SHIFT               (MI_SEGMENT_SLICE_SHIFT)       // 64kb
-#define MI_MEDIUM_PAGE_SHIFT              ( 3 + MI_SMALL_PAGE_SHIFT)     // 512kb
+#define MI_SEGMENT_SLICE_SHIFT            (13 + MI_INTPTR_SHIFT)         // 64KiB
+#define MI_SEGMENT_SHIFT                  ( 7 + MI_SEGMENT_SLICE_SHIFT)  //  8MiB
+
+#define MI_SMALL_PAGE_SHIFT               (MI_SEGMENT_SLICE_SHIFT)       // 64KiB
+#define MI_MEDIUM_PAGE_SHIFT              ( 3 + MI_SMALL_PAGE_SHIFT)     // 512KiB
 
 
 // Derived constants
@@ -123,36 +122,12 @@
 #define MI_SMALL_PAGE_SIZE                (1ULL<<MI_SMALL_PAGE_SHIFT)
 #define MI_MEDIUM_PAGE_SIZE               (1ULL<<MI_MEDIUM_PAGE_SHIFT)
 
-#define MI_SMALL_OBJ_SIZE_MAX             (MI_SMALL_PAGE_SIZE/4)   // 8kb on 64-bit
-
-#define MI_MEDIUM_OBJ_SIZE_MAX            (MI_MEDIUM_PAGE_SIZE/4)  // 128kb on 64-bit
-#define MI_MEDIUM_OBJ_WSIZE_MAX           (MI_MEDIUM_OBJ_SIZE_MAX/MI_INTPTR_SIZE)   // 64kb on 64-bit
-
-#define MI_LARGE_OBJ_SIZE_MAX             (MI_SEGMENT_SIZE/2)      // 4mb on 64-bit
-=======
-#define MI_SMALL_PAGE_SHIFT               (13 + MI_INTPTR_SHIFT)      // 64KiB
-#define MI_MEDIUM_PAGE_SHIFT              ( 3 + MI_SMALL_PAGE_SHIFT)  // 512KiB
-#define MI_LARGE_PAGE_SHIFT               ( 3 + MI_MEDIUM_PAGE_SHIFT) // 4MiB
-#define MI_SEGMENT_SHIFT                  ( MI_LARGE_PAGE_SHIFT)      // 4MiB
-
-// Derived constants
-#define MI_SEGMENT_SIZE                   (1UL<<MI_SEGMENT_SHIFT)
-#define MI_SEGMENT_MASK                   ((uintptr_t)MI_SEGMENT_SIZE - 1)
-
-#define MI_SMALL_PAGE_SIZE                (1UL<<MI_SMALL_PAGE_SHIFT)
-#define MI_MEDIUM_PAGE_SIZE               (1UL<<MI_MEDIUM_PAGE_SHIFT)
-#define MI_LARGE_PAGE_SIZE                (1UL<<MI_LARGE_PAGE_SHIFT)
-
-#define MI_SMALL_PAGES_PER_SEGMENT        (MI_SEGMENT_SIZE/MI_SMALL_PAGE_SIZE)
-#define MI_MEDIUM_PAGES_PER_SEGMENT       (MI_SEGMENT_SIZE/MI_MEDIUM_PAGE_SIZE)
-#define MI_LARGE_PAGES_PER_SEGMENT        (MI_SEGMENT_SIZE/MI_LARGE_PAGE_SIZE)
-
-// The max object size are checked to not waste more than 12.5% internally over the page sizes.
-// (Except for large pages since huge objects are allocated in 4MiB chunks)
-#define MI_SMALL_OBJ_SIZE_MAX             (MI_SMALL_PAGE_SIZE/4)   // 16KiB
-#define MI_MEDIUM_OBJ_SIZE_MAX            (MI_MEDIUM_PAGE_SIZE/4)  // 128KiB
-#define MI_LARGE_OBJ_SIZE_MAX             (MI_LARGE_PAGE_SIZE/2)   // 2MiB
->>>>>>> 9a724889
+#define MI_SMALL_OBJ_SIZE_MAX             (MI_SMALL_PAGE_SIZE/4)   // 8KiB on 64-bit
+
+#define MI_MEDIUM_OBJ_SIZE_MAX            (MI_MEDIUM_PAGE_SIZE/4)  // 128KiB on 64-bit
+#define MI_MEDIUM_OBJ_WSIZE_MAX           (MI_MEDIUM_OBJ_SIZE_MAX/MI_INTPTR_SIZE)   
+
+#define MI_LARGE_OBJ_SIZE_MAX             (MI_SEGMENT_SIZE/2)      // 4MiB on 64-bit
 #define MI_LARGE_OBJ_WSIZE_MAX            (MI_LARGE_OBJ_SIZE_MAX/MI_INTPTR_SIZE)
 
 #define MI_HUGE_OBJ_SIZE_MAX              (2*MI_INTPTR_SIZE*MI_SEGMENT_SIZE)        // (must match MI_REGION_MAX_ALLOC_SIZE in memory.c)
@@ -289,11 +264,10 @@
 
 
 typedef enum mi_page_kind_e {
-<<<<<<< HEAD
-  MI_PAGE_SMALL,    // small blocks go into 64kb pages inside a segment
-  MI_PAGE_MEDIUM,   // medium blocks go into 512kb pages inside a segment
+  MI_PAGE_SMALL,    // small blocks go into 64KiB pages inside a segment
+  MI_PAGE_MEDIUM,   // medium blocks go into medium pages inside a segment
   MI_PAGE_LARGE,    // larger blocks go into a page of just one block
-  MI_PAGE_HUGE,     // huge blocks (>16mb) are put into a single page in a single segment.
+  MI_PAGE_HUGE,     // huge blocks (> 16 MiB) are put into a single page in a single segment.
 } mi_page_kind_t;
 
 typedef enum mi_segment_kind_e {
@@ -314,15 +288,6 @@
 typedef uintptr_t  mi_commit_mask_t;
 
 // Segments are large allocated memory blocks (8mb on 64 bit) from
-=======
-  MI_PAGE_SMALL,    // small blocks go into 64KiB pages inside a segment
-  MI_PAGE_MEDIUM,   // medium blocks go into 512KiB pages inside a segment
-  MI_PAGE_LARGE,    // larger blocks go into a single page spanning a whole segment
-  MI_PAGE_HUGE      // huge blocks (>512KiB) are put into a single page in a segment of the exact size (but still 2MiB aligned)
-} mi_page_kind_t;
-
-// Segments are large allocated memory blocks (2MiB on 64 bit) from
->>>>>>> 9a724889
 // the OS. Inside segments we allocated fixed size _pages_ that
 // contain blocks.
 typedef struct mi_segment_s {
