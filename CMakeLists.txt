--- conflicted
+++ resolved
@@ -15,14 +15,11 @@
 option(MI_BUILD_TESTS       "Build test executables" ON)
 option(MI_CHECK_FULL        "Use full internal invariant checking in DEBUG mode (deprecated, use MI_DEBUG_FULL instead)" OFF)
 option(MI_PADDING           "Enable padding to detect heap block overflow (only in debug mode)" ON)
-<<<<<<< HEAD
 option(MI_BUILD_SHARED      "Build shared library" ON)
 option(MI_BUILD_STATIC      "Build static library" ON)
 option(MI_BUILD_OBJECT      "Build object" ON)
-=======
 option(MI_XMALLOC           "Enable abort() call on memory allocation failure by default" OFF)
 option(MI_SHOW_ERRORS       "Show error and warning messages by default" OFF)
->>>>>>> ea4931f5
 
 include("cmake/mimalloc-config-version.cmake")
 
@@ -224,11 +221,11 @@
 endif()
 
 # static library
-<<<<<<< HEAD
 if (MI_BUILD_STATIC)
   message(STATUS "Static library will be built")
 
   add_library(mimalloc-static STATIC ${mi_sources})
+  set_property(TARGET mimalloc-static PROPERTY POSITION_INDEPENDENT_CODE ON)
   target_compile_definitions(mimalloc-static PRIVATE ${mi_defines} MI_STATIC_LIB)
   target_compile_options(mimalloc-static PRIVATE ${mi_cflags})
   target_link_libraries(mimalloc-static PUBLIC ${mi_libraries})
@@ -236,7 +233,7 @@
       $<BUILD_INTERFACE:${CMAKE_CURRENT_SOURCE_DIR}/include>
       $<INSTALL_INTERFACE:${mi_install_dir}/include>
   )
-  if(WIN32 AND MI_BUILD_SHARED)
+  if(WIN32)
     # When building both static and shared libraries on Windows, a static library should use a
     # different output name to avoid the conflict with the import library of a shared one.
     string(REPLACE "mimalloc" "mimalloc-static" mi_output_name ${mi_basename})
@@ -246,24 +243,6 @@
   endif()
 
   install(TARGETS mimalloc-static EXPORT mimalloc DESTINATION ${mi_install_dir})
-=======
-add_library(mimalloc-static STATIC ${mi_sources})
-set_property(TARGET mimalloc-static PROPERTY POSITION_INDEPENDENT_CODE ON)
-target_compile_definitions(mimalloc-static PRIVATE ${mi_defines} MI_STATIC_LIB)
-target_compile_options(mimalloc-static PRIVATE ${mi_cflags})
-target_link_libraries(mimalloc-static PUBLIC ${mi_libraries})
-target_include_directories(mimalloc-static PUBLIC
-    $<BUILD_INTERFACE:${CMAKE_CURRENT_SOURCE_DIR}/include>
-    $<INSTALL_INTERFACE:${mi_install_dir}/include>
-)
-if(WIN32)
-  # When building both static and shared libraries on Windows, a static library should use a
-  # different output name to avoid the conflict with the import library of a shared one.
-  string(REPLACE "mimalloc" "mimalloc-static" mi_output_name ${mi_basename})
-  set_target_properties(mimalloc-static PROPERTIES OUTPUT_NAME ${mi_output_name})
-else()
-  set_target_properties(mimalloc-static PROPERTIES OUTPUT_NAME ${mi_basename})
->>>>>>> ea4931f5
 endif()
 
 # install include files
@@ -282,11 +261,11 @@
 endif()
 
 # single object file for more predictable static overriding
-<<<<<<< HEAD
 if (MI_BUILD_OBJECT)
   message(STATUS "Library object will be built")
 
   add_library(mimalloc-obj OBJECT src/static.c)
+  set_property(TARGET mimalloc-obj PROPERTY POSITION_INDEPENDENT_CODE ON)
   target_compile_definitions(mimalloc-obj PRIVATE ${mi_defines})
   target_compile_options(mimalloc-obj PRIVATE ${mi_cflags})
   target_include_directories(mimalloc-obj PUBLIC
@@ -303,25 +282,6 @@
          DESTINATION ${mi_install_dir}
           RENAME ${mi_basename}${CMAKE_C_OUTPUT_EXTENSION} )
 endif()
-=======
-add_library(mimalloc-obj OBJECT src/static.c)
-set_property(TARGET mimalloc-obj PROPERTY POSITION_INDEPENDENT_CODE ON)
-target_compile_definitions(mimalloc-obj PRIVATE ${mi_defines})
-target_compile_options(mimalloc-obj PRIVATE ${mi_cflags})
-target_include_directories(mimalloc-obj PUBLIC
-    $<BUILD_INTERFACE:${CMAKE_CURRENT_SOURCE_DIR}/include>
-    $<INSTALL_INTERFACE:${mi_install_dir}/include>
-)
-
-# the following seems to lead to cmake warnings/errors on some systems, disable for now :-(
-# install(TARGETS mimalloc-obj EXPORT mimalloc DESTINATION ${mi_install_dir})
-
-# the FILES expression can also be: $<TARGET_OBJECTS:mimalloc-obj>
-# but that fails cmake versions less than 3.10 so we leave it as is for now
-install(FILES ${CMAKE_CURRENT_BINARY_DIR}/CMakeFiles/mimalloc-obj.dir/src/static.c${CMAKE_C_OUTPUT_EXTENSION}
-        DESTINATION ${mi_install_dir}
-        RENAME ${mi_basename}${CMAKE_C_OUTPUT_EXTENSION} )
->>>>>>> ea4931f5
 
 # -----------------------------------------------------------------------------
 # API surface testing
