#include <stdlib.h>
#include <stdio.h>
#include <assert.h>
#include <string.h>
#include <stdint.h>

#include <mimalloc.h>
#include <mimalloc-override.h>  // redefines malloc etc.


#include <stdint.h>
#include <stdbool.h>

#define MI_INTPTR_SIZE 8
#define MI_LARGE_WSIZE_MAX (4*1024*1024 / MI_INTPTR_SIZE)

#define MI_BIN_HUGE 100
//#define MI_ALIGN2W

// Bit scan reverse: return the index of the highest bit.
static inline uint8_t mi_bsr32(uint32_t x);

#if defined(_MSC_VER)
#include <windows.h>
#include <intrin.h>
static inline uint8_t mi_bsr32(uint32_t x) {
  uint32_t idx;
  _BitScanReverse((DWORD*)&idx, x);
  return idx;
}
#elif defined(__GNUC__) || defined(__clang__)
static inline uint8_t mi_bsr32(uint32_t x) {
  return (31 - __builtin_clz(x));
}
#else
static inline uint8_t mi_bsr32(uint32_t x) {
  // de Bruijn multiplication, see <http://supertech.csail.mit.edu/papers/debruijn.pdf>
  static const uint8_t debruijn[32] = {
     31,  0, 22,  1, 28, 23, 18,  2, 29, 26, 24, 10, 19,  7,  3, 12,
     30, 21, 27, 17, 25,  9,  6, 11, 20, 16,  8,  5, 15,  4, 14, 13,
  };
  x |= x >> 1;
  x |= x >> 2;
  x |= x >> 4;
  x |= x >> 8;
  x |= x >> 16;
  x++;
  return debruijn[(x*0x076be629) >> 27];
}
#endif

// Bit scan reverse: return the index of the highest bit.
uint8_t _mi_bsr(uintptr_t x) {
  if (x == 0) return 0;
  #if MI_INTPTR_SIZE==8
  uint32_t hi = (x >> 32);
  return (hi == 0 ? mi_bsr32((uint32_t)x) : 32 + mi_bsr32(hi));
  #elif MI_INTPTR_SIZE==4
  return mi_bsr32(x);
  #else
  # error "define bsr for non-32 or 64-bit platforms"
  #endif
}

static inline size_t _mi_wsize_from_size(size_t size) {
  return (size + sizeof(uintptr_t) - 1) / sizeof(uintptr_t);
}

// Return the bin for a given field size.
// Returns MI_BIN_HUGE if the size is too large.
// We use `wsize` for the size in "machine word sizes",
// i.e. byte size == `wsize*sizeof(void*)`.
extern inline uint8_t _mi_bin8(size_t size) {
  size_t wsize = _mi_wsize_from_size(size);
  uint8_t bin;
  if (wsize <= 1) {
    bin = 1;
  }
  #if defined(MI_ALIGN4W)
  else if (wsize <= 4) {
    bin = (uint8_t)((wsize+1)&~1); // round to double word sizes
  }
  #elif defined(MI_ALIGN2W)
  else if (wsize <= 8) {
    bin = (uint8_t)((wsize+1)&~1); // round to double word sizes
  }
  #else
  else if (wsize <= 8) {
    bin = (uint8_t)wsize;
  }
  #endif
  else if (wsize > MI_LARGE_WSIZE_MAX) {
    bin = MI_BIN_HUGE;
  }
  else {
    #if defined(MI_ALIGN4W)
    if (wsize <= 16) { wsize = (wsize+3)&~3; } // round to 4x word sizes
    #endif
    wsize--;
    // find the highest bit
    uint8_t b = mi_bsr32((uint32_t)wsize);
    // and use the top 3 bits to determine the bin (~12.5% worst internal fragmentation).
    // - adjust with 3 because we use do not round the first 8 sizes
    //   which each get an exact bin
    bin = ((b << 2) + (uint8_t)((wsize >> (b - 2)) & 0x03)) - 3;
  }
  return bin;
}

extern inline uint8_t _mi_bin4(size_t size) {
  size_t wsize = _mi_wsize_from_size(size);
  uint8_t bin;
  if (wsize <= 1) {
    bin = 1;
  }
  #if defined(MI_ALIGN4W)
  else if (wsize <= 4) {
    bin = (uint8_t)((wsize+1)&~1); // round to double word sizes
  }
  #elif defined(MI_ALIGN2W)
  else if (wsize <= 8) {
    bin = (uint8_t)((wsize+1)&~1); // round to double word sizes
  }
  #else
  else if (wsize <= 8) {
    bin = (uint8_t)wsize;
  }
  #endif
  else if (wsize > MI_LARGE_WSIZE_MAX) {
    bin = MI_BIN_HUGE;
  }
  else {
    uint8_t b = mi_bsr32((uint32_t)wsize);
    bin = ((b << 1) + (uint8_t)((wsize >> (b - 1)) & 0x01)) + 3;
  }
  return bin;
}

size_t _mi_binx4(size_t bsize) {
  if (bsize==0) return 0;
  uint8_t b = mi_bsr32((uint32_t)bsize);
  if (b <= 1) return bsize;
  size_t bin =  ((b << 1) | (bsize >> (b - 1))&0x01);
  return bin;
}

size_t _mi_binx8(size_t bsize) {
  if (bsize<=1) return bsize;
  uint8_t b = mi_bsr32((uint32_t)bsize);
  if (b <= 2) return bsize;
  size_t bin = ((b << 2) | (bsize >> (b - 2))&0x03) - 5;
  return bin;
}

void mi_bins() {
  //printf("  QNULL(1), /* 0 */ \\\n  ");
  size_t last_bin = 0;
  size_t min_bsize = 0;
  size_t last_bsize = 0;
  for (size_t bsize = 1; bsize < 2*1024; bsize++) {
    size_t size = bsize * 64 * 1024;
    size_t bin = _mi_binx8(bsize);
    if (bin != last_bin) {      
      printf("min bsize: %6zd, max bsize: %6zd, bin: %6zd\n", min_bsize, last_bsize, last_bin);
      //printf("QNULL(%6zd), ", wsize);
      //if (last_bin%8 == 0) printf("/* %i */ \\\n  ", last_bin);
      last_bin = bin;
      min_bsize = bsize;
    }
    last_bsize = bsize;
  }
}

static void double_free1();
static void double_free2();
static void corrupt_free();
static void block_overflow1();
static void invalid_free();
static void test_aslr(void);



int main() {
  mi_version();

  // detect double frees and heap corruption
  // double_free1();
  // double_free2();
  // corrupt_free();
<<<<<<< HEAD
  //block_overflow1();
=======
  // block_overflow1();
  // test_aslr();
>>>>>>> ec2c83a6
  invalid_free();

  void* p1 = malloc(78);
  void* p2 = malloc(24);
  free(p1);
  p1 = mi_malloc(8);
  //char* s = strdup("hello\n");
  free(p2);
  p2 = malloc(16);
  p1 = realloc(p1, 32);
  free(p1);
  free(p2);
  //free(s);
  //mi_collect(true);

  /* now test if override worked by allocating/freeing across the api's*/
  //p1 = mi_malloc(32);
  //free(p1);
  //p2 = malloc(32);
  //mi_free(p2);  
  mi_collect(true);
  mi_stats_print(NULL);
  return 0;
}

static void invalid_free() {
  free((void*)0xBADBEEF);
  realloc((void*)0xBADBEEF,10);
}

static void block_overflow1() {
  uint8_t* p = (uint8_t*)mi_malloc(17);
  p[18] = 0;
  free(p);
}

// The double free samples come ArcHeap [1] by Insu Yun (issue #161)
// [1]: https://arxiv.org/pdf/1903.00503.pdf

static void double_free1() {
  void* p[256];
  //uintptr_t buf[256];

  p[0] = mi_malloc(622616);
  p[1] = mi_malloc(655362);
  p[2] = mi_malloc(786432);
  mi_free(p[2]);
  // [VULN] Double free
  mi_free(p[2]);
  p[3] = mi_malloc(786456);
  // [BUG] Found overlap
  // p[3]=0x429b2ea2000 (size=917504), p[1]=0x429b2e42000 (size=786432)
  fprintf(stderr, "p3: %p-%p, p1: %p-%p, p2: %p\n", p[3], (uint8_t*)(p[3]) + 786456, p[1], (uint8_t*)(p[1]) + 655362, p[2]);
}

static void double_free2() {
  void* p[256];
  //uintptr_t buf[256];
  // [INFO] Command buffer: 0x327b2000
  // [INFO] Input size: 182
  p[0] = malloc(712352);
  p[1] = malloc(786432);
  free(p[0]);
  // [VULN] Double free
  free(p[0]);
  p[2] = malloc(786440);
  p[3] = malloc(917504);
  p[4] = malloc(786440);
  // [BUG] Found overlap
  // p[4]=0x433f1402000 (size=917504), p[1]=0x433f14c2000 (size=786432)
  fprintf(stderr, "p1: %p-%p, p2: %p-%p\n", p[4], (uint8_t*)(p[4]) + 917504, p[1], (uint8_t*)(p[1]) + 786432);
}


// Try to corrupt the heap through buffer overflow
#define N   256
#define SZ  64

static void corrupt_free() {
  void* p[N];
  // allocate
  for (int i = 0; i < N; i++) {
    p[i] = malloc(SZ);
  }
  // free some
  for (int i = 0; i < N; i += (N/10)) {
    free(p[i]);
    p[i] = NULL;
  }
  // try to corrupt the free list
  for (int i = 0; i < N; i++) {
    if (p[i] != NULL) {
      memset(p[i], 0, SZ+8);
    }
  }
  // allocate more.. trying to trigger an allocation from a corrupted entry
  // this may need many allocations to get there (if at all)
  for (int i = 0; i < 4096; i++) {
    malloc(SZ);
  }
}

static void test_aslr(void) {
  void* p[256];
  p[0] = malloc(378200);
  p[1] = malloc(1134626);
  printf("p1: %p, p2: %p\n", p[0], p[1]);
}<|MERGE_RESOLUTION|>--- conflicted
+++ resolved
@@ -187,12 +187,8 @@
   // double_free1();
   // double_free2();
   // corrupt_free();
-<<<<<<< HEAD
-  //block_overflow1();
-=======
   // block_overflow1();
   // test_aslr();
->>>>>>> ec2c83a6
   invalid_free();
 
   void* p1 = malloc(78);
