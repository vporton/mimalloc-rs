--- conflicted
+++ resolved
@@ -257,18 +257,11 @@
 #else
   test_leak();
 #endif
-<<<<<<< HEAD
-  
-#if !defined(NDEBUG) && !defined(USE_STD_MALLOC)
-  mi_collect(true);
-  //mi_debug_show_arenas();
-#endif  
-=======
-
->>>>>>> a83bca72
+
 #ifndef USE_STD_MALLOC
   #ifndef NDEBUG
   mi_collect(true);
+  //mi_debug_show_arenas();
   #endif
   mi_stats_print(NULL);
 #endif
