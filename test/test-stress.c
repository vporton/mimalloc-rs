/* ----------------------------------------------------------------------------
Copyright (c) 2018,2019 Microsoft Research, Daan Leijen
This is free software; you can redistribute it and/or modify it under the
terms of the MIT license.
-----------------------------------------------------------------------------*/

/* This is a stress test for the allocator, using multiple threads and
   transferring objects between threads. This is not a typical workload
   but uses a random linear size distribution. Timing can also depend on
   (random) thread scheduling. Do not use this test as a benchmark!
*/

#include <stdio.h>
#include <stdlib.h>
#include <stdint.h>
#include <stdbool.h>
#include <string.h>
#include <mimalloc.h>

// > mimalloc-test-stress [THREADS] [SCALE] [ITER]
//
// argument defaults
<<<<<<< HEAD
static int THREADS = 8;    // more repeatable if THREADS <= #processors
static int N       = 200;    // scaling factor
=======
static int THREADS = 32;      // more repeatable if THREADS <= #processors
static int SCALE   = 50;      // scaling factor
static int ITER    = 10;      // N full iterations re-creating all threads
>>>>>>> 4d4a2885

// static int THREADS = 8;    // more repeatable if THREADS <= #processors
// static int SCALE   = 100;  // scaling factor

static bool   allow_large_objects = true;    // allow very large objects?
static size_t use_one_size = 0;              // use single object size of N uintptr_t?


#ifdef USE_STD_MALLOC
#define custom_malloc(s)      malloc(s)
#define custom_realloc(p,s)   realloc(p,s)
#define custom_free(p)        free(p)
#else
#define custom_malloc(s)      mi_malloc(s)
#define custom_realloc(p,s)   mi_realloc(p,s)
#define custom_free(p)        mi_free(p)
#endif

// transfer pointer between threads
#define TRANSFERS     (1000)
static volatile void* transfer[TRANSFERS];


#if (UINTPTR_MAX != UINT32_MAX)
const uintptr_t cookie = 0xbf58476d1ce4e5b9UL;
#else
const uintptr_t cookie = 0x1ce4e5b9UL;
#endif

static void* atomic_exchange_ptr(volatile void** p, void* newval);

typedef uintptr_t* random_t;

static uintptr_t pick(random_t r) {
  uintptr_t x = *r;
#if (UINTPTR_MAX > UINT32_MAX)
  // by Sebastiano Vigna, see: <http://xoshiro.di.unimi.it/splitmix64.c>
  x ^= x >> 30;
  x *= 0xbf58476d1ce4e5b9UL;
  x ^= x >> 27;
  x *= 0x94d049bb133111ebUL;
  x ^= x >> 31;
#else
  // by Chris Wellons, see: <https://nullprogram.com/blog/2018/07/31/>
  x ^= x >> 16;
  x *= 0x7feb352dUL;
  x ^= x >> 15;
  x *= 0x846ca68bUL;
  x ^= x >> 16;
#endif
  *r = x;
  return x;
}

static bool chance(size_t perc, random_t r) {
  return (pick(r) % 100 <= perc);
}

static void* alloc_items(size_t items, random_t r) {
  if (chance(1, r)) {
<<<<<<< HEAD
    if (chance(1, r)) items *= 1000;       // 0.01% giant
    else if (chance(10, r)) items *= 100;  // 0.1% huge
    else items *= 10;                      // 1% large objects;
  }
  if (items==40) items++;              // pthreads uses that size for stack increases
  uintptr_t* p = (uintptr_t*)mi_malloc(items*sizeof(uintptr_t));
=======
    if (chance(1, r) && allow_large_objects) items *= 10000;       // 0.01% giant
    else if (chance(10, r) && allow_large_objects) items *= 1000;  // 0.1% huge
    else items *= 100;                                             // 1% large objects;
  }
  if (items == 40) items++;              // pthreads uses that size for stack increases
  if (use_one_size > 0) items = (use_one_size / sizeof(uintptr_t));
  uintptr_t* p = (uintptr_t*)custom_malloc(items * sizeof(uintptr_t));
>>>>>>> 4d4a2885
  if (p != NULL) {
    for (uintptr_t i = 0; i < items; i++) p[i] = (items - i) ^ cookie;
  }
  return p;
}

static void free_items(void* p) {
  if (p != NULL) {
    uintptr_t* q = (uintptr_t*)p;
    uintptr_t items = (q[0] ^ cookie);
    for (uintptr_t i = 0; i < items; i++) {
      if ((q[i] ^ cookie) != items - i) {
        fprintf(stderr, "memory corruption at block %p at %zu\n", p, i);
        abort();
      }
    }
  }
  custom_free(p);
}


static void stress(intptr_t tid) {
  //bench_start_thread();
  uintptr_t r = tid * 43;
  const size_t max_item_shift = 5; // 128  
  const size_t max_item_retained_shift = max_item_shift + 2;
  size_t allocs = 100 * ((size_t)SCALE) * (tid % 8 + 1); // some threads do more
  size_t retain = allocs / 2;
  void** data = NULL;
  size_t data_size = 0;
  size_t data_top = 0;
  void** retained = (void**)custom_malloc(retain * sizeof(void*));
  size_t retain_top = 0;

  while (allocs > 0 || retain > 0) {
    if (retain == 0 || (chance(50, &r) && allocs > 0)) {
      // 50%+ alloc
      allocs--;
      if (data_top >= data_size) {
        data_size += 100000;
        data = (void**)custom_realloc(data, data_size * sizeof(void*));
      }
      data[data_top++] = alloc_items( 1ULL << (pick(&r) % max_item_shift), &r);
    }
    else {
      // 25% retain
      retained[retain_top++] = alloc_items( 1ULL << (pick(&r) % max_item_retained_shift), &r);
      retain--;
    }
    if (chance(66, &r) && data_top > 0) {
      // 66% free previous alloc
      size_t idx = pick(&r) % data_top;
      free_items(data[idx]);
      data[idx] = NULL;
    }
    if (chance(25, &r) && data_top > 0) {
      // 25% exchange a local pointer with the (shared) transfer buffer.
      size_t data_idx = pick(&r) % data_top;
      size_t transfer_idx = pick(&r) % TRANSFERS;
      void* p = data[data_idx];
      void* q = atomic_exchange_ptr(&transfer[transfer_idx], p);
      data[data_idx] = q;
    }
  }
  // free everything that is left
  for (size_t i = 0; i < retain_top; i++) {
    free_items(retained[i]);
  }
  for (size_t i = 0; i < data_top; i++) {
    free_items(data[i]);
  }
  custom_free(retained);
  custom_free(data);
  //bench_end_thread();
}

static void run_os_threads(size_t nthreads);

int main(int argc, char** argv) {
  // > mimalloc-test-stress [THREADS] [SCALE] [ITER]
  if (argc >= 2) {
    char* end;
    long n = strtol(argv[1], &end, 10);
    if (n > 0) THREADS = n;
  }
  if (argc >= 3) {
    char* end;
    long n = (strtol(argv[2], &end, 10));
    if (n > 0) SCALE = n;
  }
  if (argc >= 4) {
    char* end;
    long n = (strtol(argv[3], &end, 10));
    if (n > 0) ITER = n;
  }
  printf("start with %d threads with a %d%% load-per-thread and %d iterations\n", THREADS, SCALE, ITER);
  //int res = mi_reserve_huge_os_pages(4,1);
  //printf("(reserve huge: %i\n)", res);

  //bench_start_program();

  // Run ITER full iterations where half the objects in the transfer buffer survive to the next round.
  mi_stats_reset();
  uintptr_t r = 43 * 43;
  for (int n = 0; n < ITER; n++) {
    run_os_threads(THREADS);
    for (int i = 0; i < TRANSFERS; i++) {
      if (chance(50, &r) || n + 1 == ITER) { // free all on last run, otherwise free half of the transfers
        void* p = atomic_exchange_ptr(&transfer[i], NULL);
        free_items(p);
      }
    }
    mi_collect(false);
#ifndef NDEBUG
    if ((n + 1) % 10 == 0) { printf("- iterations: %3d\n", n + 1); }
#endif
  }

  mi_collect(true);
  mi_stats_print(NULL);
  //bench_end_program();
  return 0;
}


#ifdef _WIN32

#include <windows.h>

static DWORD WINAPI thread_entry(LPVOID param) {
  stress((intptr_t)param);
  return 0;
}

static void run_os_threads(size_t nthreads) {
  DWORD* tids = (DWORD*)custom_malloc(nthreads * sizeof(DWORD));
  HANDLE* thandles = (HANDLE*)custom_malloc(nthreads * sizeof(HANDLE));
  for (uintptr_t i = 0; i < nthreads; i++) {
    thandles[i] = CreateThread(0, 4096, &thread_entry, (void*)(i), 0, &tids[i]);
  }
  for (size_t i = 0; i < nthreads; i++) {
    WaitForSingleObject(thandles[i], INFINITE);
  }
  for (size_t i = 0; i < nthreads; i++) {
    CloseHandle(thandles[i]);
  }
  custom_free(tids);
  custom_free(thandles);
}

static void* atomic_exchange_ptr(volatile void** p, void* newval) {
#if (INTPTR_MAX == UINT32_MAX)
  return (void*)InterlockedExchange((volatile LONG*)p, (LONG)newval);
#else
  return (void*)InterlockedExchange64((volatile LONG64*)p, (LONG64)newval);
#endif
}
#else

#include <pthread.h>
#include <stdatomic.h>

static void* thread_entry(void* param) {
  stress((uintptr_t)param);
  return NULL;
}

static void run_os_threads(size_t nthreads) {
  pthread_t* threads = (pthread_t*)custom_malloc(nthreads * sizeof(pthread_t));
  memset(threads, 0, sizeof(pthread_t) * nthreads);
  //pthread_setconcurrency(nthreads);
  for (uintptr_t i = 0; i < nthreads; i++) {
    pthread_create(&threads[i], NULL, &thread_entry, (void*)i);
  }
  for (size_t i = 0; i < nthreads; i++) {
    pthread_join(threads[i], NULL);
  }
  custom_free(threads);
}

static void* atomic_exchange_ptr(volatile void** p, void* newval) {
  return atomic_exchange_explicit((volatile _Atomic(void*)*)p, newval, memory_order_acquire);
}

#endif<|MERGE_RESOLUTION|>--- conflicted
+++ resolved
@@ -20,14 +20,9 @@
 // > mimalloc-test-stress [THREADS] [SCALE] [ITER]
 //
 // argument defaults
-<<<<<<< HEAD
-static int THREADS = 8;    // more repeatable if THREADS <= #processors
-static int N       = 200;    // scaling factor
-=======
 static int THREADS = 32;      // more repeatable if THREADS <= #processors
 static int SCALE   = 50;      // scaling factor
 static int ITER    = 10;      // N full iterations re-creating all threads
->>>>>>> 4d4a2885
 
 // static int THREADS = 8;    // more repeatable if THREADS <= #processors
 // static int SCALE   = 100;  // scaling factor
@@ -88,14 +83,6 @@
 
 static void* alloc_items(size_t items, random_t r) {
   if (chance(1, r)) {
-<<<<<<< HEAD
-    if (chance(1, r)) items *= 1000;       // 0.01% giant
-    else if (chance(10, r)) items *= 100;  // 0.1% huge
-    else items *= 10;                      // 1% large objects;
-  }
-  if (items==40) items++;              // pthreads uses that size for stack increases
-  uintptr_t* p = (uintptr_t*)mi_malloc(items*sizeof(uintptr_t));
-=======
     if (chance(1, r) && allow_large_objects) items *= 10000;       // 0.01% giant
     else if (chance(10, r) && allow_large_objects) items *= 1000;  // 0.1% huge
     else items *= 100;                                             // 1% large objects;
@@ -103,7 +90,6 @@
   if (items == 40) items++;              // pthreads uses that size for stack increases
   if (use_one_size > 0) items = (use_one_size / sizeof(uintptr_t));
   uintptr_t* p = (uintptr_t*)custom_malloc(items * sizeof(uintptr_t));
->>>>>>> 4d4a2885
   if (p != NULL) {
     for (uintptr_t i = 0; i < items; i++) p[i] = (items - i) ^ cookie;
   }
