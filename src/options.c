/* ----------------------------------------------------------------------------
Copyright (c) 2018, Microsoft Research, Daan Leijen
This is free software; you can redistribute it and/or modify it under the
terms of the MIT license. A copy of the license can be found in the file
"LICENSE" at the root of this distribution.
-----------------------------------------------------------------------------*/
#include "mimalloc.h"
#include "mimalloc-internal.h"

#include <stdio.h>
#include <string.h> // strcmp
#include <ctype.h>  // toupper
#include <stdarg.h>

int mi_version(void) mi_attr_noexcept {
  return MI_MALLOC_VERSION;
}

// --------------------------------------------------------
// Options
// --------------------------------------------------------
typedef enum mi_init_e {
  UNINIT,       // not yet initialized
  DEFAULTED,    // not found in the environment, use default value
  INITIALIZED   // found in environment or set explicitly
} mi_init_t;

typedef struct mi_option_desc_s {
  long        value;  // the value
  mi_init_t   init;   // is it initialized yet? (from the environment)
  const char* name;   // option name without `mimalloc_` prefix
} mi_option_desc_t;

static mi_option_desc_t options[_mi_option_last] = {
  { 0, UNINIT, "page_reset" },
  { 0, UNINIT, "cache_reset" },
<<<<<<< HEAD
  { 1, UNINIT, "eager_commit" },     
  { 0, UNINIT, "eager_region_commit" },     
  { 0, UNINIT, "large_os_pages" },   // use large OS pages, use only with eager commit to prevent fragmentation of VMA's
=======
  { 0, UNINIT, "pool_commit" },
  { 0, UNINIT, "eager_commit" },     // secure must have eager commit
  { 0, UNINIT, "large_os_pages" },   // use large OS pages
>>>>>>> a932e436
  { 0, UNINIT, "reset_decommits" },
  { 0, UNINIT, "reset_discards" },
  #if MI_SECURE
  { MI_SECURE, INITIALIZED, "secure" }, // in secure build the environment setting is ignored
  #else
  { 0, UNINIT, "secure" },
  #endif
  { 0, UNINIT, "show_stats" },
  { MI_DEBUG, UNINIT, "show_errors" },
  { 0, UNINIT, "verbose" }
};

static void mi_option_init(mi_option_desc_t* desc);

long mi_option_get(mi_option_t option) {
  mi_assert(option >= 0 && option < _mi_option_last);
  mi_option_desc_t* desc = &options[option];
  if (desc->init == UNINIT) {
    mi_option_init(desc);
    if (option != mi_option_verbose) {
      _mi_verbose_message("option '%s': %ld\n", desc->name, desc->value);
    }
  }
  return desc->value;
}

void mi_option_set(mi_option_t option, long value) {
  mi_assert(option >= 0 && option < _mi_option_last);
  mi_option_desc_t* desc = &options[option];
  desc->value = value;
  desc->init = INITIALIZED;
}

void mi_option_set_default(mi_option_t option, long value) {
  mi_assert(option >= 0 && option < _mi_option_last);
  mi_option_desc_t* desc = &options[option];
  if (desc->init != INITIALIZED) {
    desc->value = value;
  }
}

bool mi_option_is_enabled(mi_option_t option) {
  return (mi_option_get(option) != 0);
}

void mi_option_enable(mi_option_t option, bool enable) {
  mi_option_set(option, (enable ? 1 : 0));
}

void mi_option_enable_default(mi_option_t option, bool enable) {
  mi_option_set_default(option, (enable ? 1 : 0));
}

// --------------------------------------------------------
// Messages
// --------------------------------------------------------

// Define our own limited `fprintf` that avoids memory allocation.
// We do this using `snprintf` with a limited buffer.
static void mi_vfprintf( FILE* out, const char* prefix, const char* fmt, va_list args ) {
  char buf[256];
  if (fmt==NULL) return;
  if (out==NULL) out = stdout;
  vsnprintf(buf,sizeof(buf)-1,fmt,args);
  if (prefix != NULL) fputs(prefix,out);
  fputs(buf,out);
}

void _mi_fprintf( FILE* out, const char* fmt, ... ) {
  va_list args;
  va_start(args,fmt);
  mi_vfprintf(out,NULL,fmt,args);
  va_end(args);
}

void _mi_trace_message(const char* fmt, ...) {
  if (mi_option_get(mi_option_verbose) <= 1) return;  // only with verbose level 2 or higher
  va_list args;
  va_start(args, fmt);
  mi_vfprintf(stderr, "mimalloc: ", fmt, args);
  va_end(args);
}

void _mi_verbose_message(const char* fmt, ...) {
  if (!mi_option_is_enabled(mi_option_verbose)) return;
  va_list args;
  va_start(args,fmt);
  mi_vfprintf(stderr, "mimalloc: ", fmt, args);
  va_end(args);
}

void _mi_error_message(const char* fmt, ...) {
  if (!mi_option_is_enabled(mi_option_show_errors) && !mi_option_is_enabled(mi_option_verbose)) return;
  va_list args;
  va_start(args,fmt);
  mi_vfprintf(stderr, "mimalloc: error: ", fmt, args);
  va_end(args);
  mi_assert(false);
}

void _mi_warning_message(const char* fmt, ...) {
  if (!mi_option_is_enabled(mi_option_show_errors) && !mi_option_is_enabled(mi_option_verbose)) return;
  va_list args;
  va_start(args,fmt);
  mi_vfprintf(stderr, "mimalloc: warning: ", fmt, args);
  va_end(args);
}


#if MI_DEBUG
void _mi_assert_fail(const char* assertion, const char* fname, unsigned line, const char* func ) {
  _mi_fprintf(stderr,"mimalloc: assertion failed: at \"%s\":%u, %s\n  assertion: \"%s\"\n", fname, line, (func==NULL?"":func), assertion);
  abort();
}
#endif

// --------------------------------------------------------
// Initialize options by checking the environment
// --------------------------------------------------------

static void mi_strlcpy(char* dest, const char* src, size_t dest_size) {
  dest[0] = 0;
  #pragma warning(suppress:4996)
  strncpy(dest, src, dest_size - 1);
  dest[dest_size - 1] = 0;
}

static void mi_strlcat(char* dest, const char* src, size_t dest_size) {
  #pragma warning(suppress:4996)
  strncat(dest, src, dest_size - 1);
  dest[dest_size - 1] = 0;
}

static void mi_option_init(mi_option_desc_t* desc) {
  desc->init = DEFAULTED;
  // Read option value from the environment
  char buf[32];
  mi_strlcpy(buf, "mimalloc_", sizeof(buf));
  mi_strlcat(buf, desc->name, sizeof(buf));
  #pragma warning(suppress:4996)
  char* s = getenv(buf);
  if (s == NULL) {
    for (size_t i = 0; i < strlen(buf); i++) {
      buf[i] = toupper(buf[i]);
    }
    #pragma warning(suppress:4996)
    s = getenv(buf);
  }
  if (s != NULL) {
    mi_strlcpy(buf, s, sizeof(buf));
    for (size_t i = 0; i < strlen(buf); i++) {
      buf[i] = toupper(buf[i]);
    }
    if (buf[0]==0 || strstr("1;TRUE;YES;ON", buf) != NULL) {
      desc->value = 1;
      desc->init = INITIALIZED;
    }
    else if (strstr("0;FALSE;NO;OFF", buf) != NULL) {
      desc->value = 0;
      desc->init = INITIALIZED;
    }
    else {
      char* end = buf;
      long value = strtol(buf, &end, 10);
      if (*end == 0) {
        desc->value = value;
        desc->init = INITIALIZED;
      }
      else {
        _mi_warning_message("environment option mimalloc_%s has an invalid value: %s\n", desc->name, buf);
      }
    }
  }
}<|MERGE_RESOLUTION|>--- conflicted
+++ resolved
@@ -34,15 +34,9 @@
 static mi_option_desc_t options[_mi_option_last] = {
   { 0, UNINIT, "page_reset" },
   { 0, UNINIT, "cache_reset" },
-<<<<<<< HEAD
-  { 1, UNINIT, "eager_commit" },     
-  { 0, UNINIT, "eager_region_commit" },     
+  { 0, UNINIT, "eager_commit" },     
+  { 0, UNINIT, "eager_region_commit" },
   { 0, UNINIT, "large_os_pages" },   // use large OS pages, use only with eager commit to prevent fragmentation of VMA's
-=======
-  { 0, UNINIT, "pool_commit" },
-  { 0, UNINIT, "eager_commit" },     // secure must have eager commit
-  { 0, UNINIT, "large_os_pages" },   // use large OS pages
->>>>>>> a932e436
   { 0, UNINIT, "reset_decommits" },
   { 0, UNINIT, "reset_discards" },
   #if MI_SECURE
