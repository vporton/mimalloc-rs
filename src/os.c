/* ----------------------------------------------------------------------------
Copyright (c) 2018, Microsoft Research, Daan Leijen
This is free software; you can redistribute it and/or modify it under the
terms of the MIT license. A copy of the license can be found in the file
"LICENSE" at the root of this distribution.
-----------------------------------------------------------------------------*/
#ifndef _DEFAULT_SOURCE
#define _DEFAULT_SOURCE   // ensure mmap flags are defined
#endif

#include "mimalloc.h"
#include "mimalloc-internal.h"
#include "mimalloc-atomic.h"

#include <string.h>  // strerror
#include <errno.h>

#if defined(_WIN32)
#include <windows.h>
#elif defined(__wasi__)
// stdlib.h is all we need, and has already been included in mimalloc.h
#else
#include <sys/mman.h>  // mmap
#include <unistd.h>    // sysconf
#if defined(__linux__)
#include <linux/mman.h> // linux mmap flags
#endif
#if defined(__APPLE__)
#include <mach/vm_statistics.h>
#endif
#endif

/* -----------------------------------------------------------
  Initialization.
  On windows initializes support for aligned allocation and
  large OS pages (if MIMALLOC_LARGE_OS_PAGES is true).
----------------------------------------------------------- */
bool    _mi_os_decommit(void* addr, size_t size, mi_stats_t* stats);

static void* mi_align_up_ptr(void* p, size_t alignment) {
  return (void*)_mi_align_up((uintptr_t)p, alignment);
}

static void* mi_align_down_ptr(void* p, size_t alignment) {
  return (void*)_mi_align_down((uintptr_t)p, alignment);
}

// page size (initialized properly in `os_init`)
static size_t os_page_size = 4096;

// minimal allocation granularity
static size_t os_alloc_granularity = 4096;

// if non-zero, use large page allocation
static size_t large_os_page_size = 0;

// OS (small) page size
size_t _mi_os_page_size() {
  return os_page_size;
}

// if large OS pages are supported (2 or 4MiB), then return the size, otherwise return the small page size (4KiB)
size_t _mi_os_large_page_size() {
  return (large_os_page_size != 0 ? large_os_page_size : _mi_os_page_size());
}

static bool use_large_os_page(size_t size, size_t alignment) {
  // if we have access, check the size and alignment requirements
  if (large_os_page_size == 0 || !mi_option_is_enabled(mi_option_large_os_pages)) return false;
  return ((size % large_os_page_size) == 0 && (alignment % large_os_page_size) == 0);
}

// round to a good OS allocation size (bounded by max 12.5% waste)
size_t _mi_os_good_alloc_size(size_t size) {
  size_t align_size;
  if (size < 512*KiB) align_size = _mi_os_page_size();
  else if (size < 2*MiB) align_size = 64*KiB;
  else if (size < 8*MiB) align_size = 256*KiB;
  else if (size < 32*MiB) align_size = 1*MiB;
  else align_size = 4*MiB;
  if (size >= (SIZE_MAX - align_size)) return size; // possible overflow?
  return _mi_align_up(size, align_size);
}

#if defined(_WIN32)
// We use VirtualAlloc2 for aligned allocation, but it is only supported on Windows 10 and Windows Server 2016.
// So, we need to look it up dynamically to run on older systems. (use __stdcall for 32-bit compatibility)
// NtAllocateVirtualAllocEx is used for huge OS page allocation (1GiB)
// We hide MEM_EXTENDED_PARAMETER to compile with older SDK's.
#include <winternl.h>
typedef PVOID    (__stdcall *PVirtualAlloc2)(HANDLE, PVOID, SIZE_T, ULONG, ULONG, /* MEM_EXTENDED_PARAMETER* */ void*, ULONG);
typedef NTSTATUS (__stdcall *PNtAllocateVirtualMemoryEx)(HANDLE, PVOID*, SIZE_T*, ULONG, ULONG, /* MEM_EXTENDED_PARAMETER* */ PVOID, ULONG);
static PVirtualAlloc2 pVirtualAlloc2 = NULL;
static PNtAllocateVirtualMemoryEx pNtAllocateVirtualMemoryEx = NULL;

static bool mi_win_enable_large_os_pages()
{
  if (large_os_page_size > 0) return true;

  // Try to see if large OS pages are supported
  // To use large pages on Windows, we first need access permission
  // Set "Lock pages in memory" permission in the group policy editor
  // <https://devblogs.microsoft.com/oldnewthing/20110128-00/?p=11643>
  unsigned long err = 0;
  HANDLE token = NULL;
  BOOL ok = OpenProcessToken(GetCurrentProcess(), TOKEN_ADJUST_PRIVILEGES | TOKEN_QUERY, &token);
  if (ok) {
    TOKEN_PRIVILEGES tp;
    ok = LookupPrivilegeValue(NULL, TEXT("SeLockMemoryPrivilege"), &tp.Privileges[0].Luid);
    if (ok) {
      tp.PrivilegeCount = 1;
      tp.Privileges[0].Attributes = SE_PRIVILEGE_ENABLED;
      ok = AdjustTokenPrivileges(token, FALSE, &tp, 0, (PTOKEN_PRIVILEGES)NULL, 0);
      if (ok) {
        err = GetLastError();
        ok = (err == ERROR_SUCCESS);
        if (ok) {
          large_os_page_size = GetLargePageMinimum();
        }
      }
    }
    CloseHandle(token);
  }
  if (!ok) {
    if (err == 0) err = GetLastError();
    _mi_warning_message("cannot enable large OS page support, error %lu\n", err);
  }
  return (ok!=0);
}

void _mi_os_init(void) {
  // get the page size
  SYSTEM_INFO si;
  GetSystemInfo(&si);
  if (si.dwPageSize > 0) os_page_size = si.dwPageSize;
  if (si.dwAllocationGranularity > 0) os_alloc_granularity = si.dwAllocationGranularity;
  // get the VirtualAlloc2 function
  HINSTANCE  hDll;
  hDll = LoadLibrary(TEXT("kernelbase.dll"));
  if (hDll != NULL) {
    // use VirtualAlloc2FromApp if possible as it is available to Windows store apps
    pVirtualAlloc2 = (PVirtualAlloc2)(void (*)(void))GetProcAddress(hDll, "VirtualAlloc2FromApp");
    if (pVirtualAlloc2==NULL) pVirtualAlloc2 = (PVirtualAlloc2)(void (*)(void))GetProcAddress(hDll, "VirtualAlloc2");
    FreeLibrary(hDll);
  }
  hDll = LoadLibrary(TEXT("ntdll.dll"));
  if (hDll != NULL) {
    pNtAllocateVirtualMemoryEx = (PNtAllocateVirtualMemoryEx)(void (*)(void))GetProcAddress(hDll, "NtAllocateVirtualMemoryEx");
    FreeLibrary(hDll);
  }
  if (mi_option_is_enabled(mi_option_large_os_pages) || mi_option_is_enabled(mi_option_reserve_huge_os_pages)) {
    mi_win_enable_large_os_pages();
  }
}
#elif defined(__wasi__)
void _mi_os_init() {
  os_page_size = 0x10000; // WebAssembly has a fixed page size: 64KB
  os_alloc_granularity = 16;
}
#else
void _mi_os_init() {
  // get the page size
  long result = sysconf(_SC_PAGESIZE);
  if (result > 0) {
    os_page_size = (size_t)result;
    os_alloc_granularity = os_page_size;
  }
  if (mi_option_is_enabled(mi_option_large_os_pages)) {
    large_os_page_size = 2*MiB;
  }
}
#endif


/* -----------------------------------------------------------
  Raw allocation on Windows (VirtualAlloc) and Unix's (mmap).
----------------------------------------------------------- */

static bool mi_os_mem_free(void* addr, size_t size, bool was_committed, mi_stats_t* stats)
{
  if (addr == NULL || size == 0) return true; // || _mi_os_is_huge_reserved(addr)
  bool err = false;
#if defined(_WIN32)
  err = (VirtualFree(addr, 0, MEM_RELEASE) == 0);
#elif defined(__wasi__)
  err = 0; // WebAssembly's heap cannot be shrunk
#else
  err = (munmap(addr, size) == -1);
#endif
  if (was_committed) _mi_stat_decrease(&stats->committed, size);
  _mi_stat_decrease(&stats->reserved, size);
  if (err) {
#pragma warning(suppress:4996)
    _mi_warning_message("munmap failed: %s, addr 0x%8li, size %lu\n", strerror(errno), (size_t)addr, size);
    return false;
  }
  else {
    return true;
  }
}

static void* mi_os_get_aligned_hint(size_t try_alignment, size_t size);

#ifdef _WIN32
 
#define MEM_COMMIT_RESERVE  (MEM_COMMIT|MEM_RESERVE)

static void* mi_win_virtual_allocx(void* addr, size_t size, size_t try_alignment, DWORD flags) {
#if (MI_INTPTR_SIZE >= 8)
  // on 64-bit systems, try to use the virtual address area after 4TiB for 4MiB aligned allocations
  void* hint;
  if (addr == NULL && (hint = mi_os_get_aligned_hint(try_alignment,size)) != NULL) {
    return VirtualAlloc(hint, size, flags, PAGE_READWRITE);
  }
#endif
#if defined(MEM_EXTENDED_PARAMETER_TYPE_BITS)
  // on modern Windows try use VirtualAlloc2 for aligned allocation
  if (try_alignment > 0 && (try_alignment % _mi_os_page_size()) == 0 && pVirtualAlloc2 != NULL) {
    MEM_ADDRESS_REQUIREMENTS reqs = { 0 };
    reqs.Alignment = try_alignment;
    MEM_EXTENDED_PARAMETER param = { 0 };
    param.Type = MemExtendedParameterAddressRequirements;
    param.Pointer = &reqs;
    return (*pVirtualAlloc2)(GetCurrentProcess(), addr, size, flags, PAGE_READWRITE, &param, 1);
  }
#endif
  return VirtualAlloc(addr, size, flags, PAGE_READWRITE);
}

static void* mi_win_virtual_alloc(void* addr, size_t size, size_t try_alignment, DWORD flags, bool large_only, bool allow_large, bool* is_large) {
  mi_assert_internal(!(large_only && !allow_large));
  static volatile _Atomic(uintptr_t) large_page_try_ok; // = 0;
  void* p = NULL;
  if ((large_only || use_large_os_page(size, try_alignment))
      && allow_large && (flags&MEM_COMMIT)!=0 && (flags&MEM_RESERVE)!=0) {
    uintptr_t try_ok = mi_atomic_read(&large_page_try_ok);
    if (!large_only && try_ok > 0) {
      // if a large page allocation fails, it seems the calls to VirtualAlloc get very expensive.
      // therefore, once a large page allocation failed, we don't try again for `large_page_try_ok` times.
      mi_atomic_cas_weak(&large_page_try_ok, try_ok - 1, try_ok);
    }
    else {
      // large OS pages must always reserve and commit.
      *is_large = true;
      p = mi_win_virtual_allocx(addr, size, try_alignment, flags | MEM_LARGE_PAGES);
      if (large_only) return p;
      // fall back to non-large page allocation on error (`p == NULL`).
      if (p == NULL) {
        mi_atomic_write(&large_page_try_ok,10);  // on error, don't try again for the next N allocations
      }
    }
  }
  if (p == NULL) {
    *is_large = ((flags&MEM_LARGE_PAGES) != 0);
    p = mi_win_virtual_allocx(addr, size, try_alignment, flags);
  }
  if (p == NULL) {
    _mi_warning_message("unable to allocate memory: error code: %i, addr: %p, size: 0x%x, large only: %d, allow_large: %d\n", GetLastError(), addr, size, large_only, allow_large);
  }
  return p;
}

#elif defined(__wasi__)
static void* mi_wasm_heap_grow(size_t size, size_t try_alignment) {
  uintptr_t base = __builtin_wasm_memory_size(0) * _mi_os_page_size();
  uintptr_t aligned_base = _mi_align_up(base, (uintptr_t) try_alignment);
  size_t alloc_size = _mi_align_up( aligned_base - base + size, _mi_os_page_size());
  mi_assert(alloc_size >= size && (alloc_size % _mi_os_page_size()) == 0);
  if (alloc_size < size) return NULL;
  if (__builtin_wasm_memory_grow(0, alloc_size / _mi_os_page_size()) == SIZE_MAX) {
    errno = ENOMEM;
    return NULL;
  }
  return (void*)aligned_base;
}
#else
#define MI_OS_USE_MMAP
static void* mi_unix_mmapx(void* addr, size_t size, size_t try_alignment, int protect_flags, int flags, int fd) {
  void* p = NULL;
  #if (MI_INTPTR_SIZE >= 8) && !defined(MAP_ALIGNED)
  // on 64-bit systems, use the virtual address area after 4TiB for 4MiB aligned allocations
  void* hint;
  if (addr == NULL && (hint = mi_os_get_aligned_hint(try_alignment, size)) != NULL) {
    p = mmap(hint,size,protect_flags,flags,fd,0);
    if (p==MAP_FAILED) p = NULL; // fall back to regular mmap
  }
  #else
  UNUSED(try_alignment);
  #endif
  if (p==NULL) {
    p = mmap(addr,size,protect_flags,flags,fd,0);
    if (p==MAP_FAILED) p = NULL;
  }
  return p;
}

static void* mi_unix_mmap(void* addr, size_t size, size_t try_alignment, int protect_flags, bool large_only, bool allow_large, bool* is_large) {
  void* p = NULL;
  #if !defined(MAP_ANONYMOUS)
  #define MAP_ANONYMOUS  MAP_ANON
  #endif
  int flags = MAP_PRIVATE | MAP_ANONYMOUS;
  int fd = -1;
  #if defined(MAP_ALIGNED)  // BSD
  if (try_alignment > 0) {
    size_t n = _mi_bsr(try_alignment);
    if (((size_t)1 << n) == try_alignment && n >= 12 && n <= 30) {  // alignment is a power of 2 and 4096 <= alignment <= 1GiB
      flags |= MAP_ALIGNED(n);
    }
  }
  #endif
  #if defined(PROT_MAX)
  protect_flags |= PROT_MAX(PROT_READ | PROT_WRITE); // BSD
  #endif
  #if defined(VM_MAKE_TAG)
  // macOS: tracking anonymous page with a specific ID. (All up to 98 are taken officially but LLVM sanitizers had taken 99)
  int os_tag = (int)mi_option_get(mi_option_os_tag);
  if (os_tag < 100 || os_tag > 255) os_tag = 100;
  fd = VM_MAKE_TAG(os_tag);
  #endif
  if ((large_only || use_large_os_page(size, try_alignment)) && allow_large) {
    static volatile _Atomic(uintptr_t) large_page_try_ok; // = 0;
    uintptr_t try_ok = mi_atomic_read(&large_page_try_ok);
    if (!large_only && try_ok > 0) {
      // If the OS is not configured for large OS pages, or the user does not have
      // enough permission, the `mmap` will always fail (but it might also fail for other reasons).
      // Therefore, once a large page allocation failed, we don't try again for `large_page_try_ok` times
      // to avoid too many failing calls to mmap.
      mi_atomic_cas_weak(&large_page_try_ok, try_ok - 1, try_ok);
    }
    else {
      int lflags = flags;
      int lfd = fd;
      #ifdef MAP_ALIGNED_SUPER
      lflags |= MAP_ALIGNED_SUPER;
      #endif
      #ifdef MAP_HUGETLB
      lflags |= MAP_HUGETLB;
      #endif
      #ifdef MAP_HUGE_1GB
      if ((size % GiB) == 0) {
        lflags |= MAP_HUGE_1GB;
      }
      else
      #endif
      {
        #ifdef MAP_HUGE_2MB
        lflags |= MAP_HUGE_2MB;
        #endif
      }
      #ifdef VM_FLAGS_SUPERPAGE_SIZE_2MB
      lfd |= VM_FLAGS_SUPERPAGE_SIZE_2MB;
      #endif
      if (large_only || lflags != flags) {
        // try large OS page allocation
        *is_large = true;
        p = mi_unix_mmapx(addr, size, try_alignment, protect_flags, lflags, lfd);
        #ifdef MAP_HUGE_1GB
        if (p == NULL && (lflags & MAP_HUGE_1GB) != 0) {
          _mi_warning_message("unable to allocate huge (1GiB) page, trying large (2MiB) pages instead (error %i)\n", errno);
          lflags = ((lflags & ~MAP_HUGE_1GB) | MAP_HUGE_2MB);
          p = mi_unix_mmapx(addr, size, try_alignment, protect_flags, lflags, lfd);
        }
        #endif
        if (large_only) return p;
        if (p == NULL) {
          mi_atomic_write(&large_page_try_ok, 10);  // on error, don't try again for the next N allocations
        }
      }
    }
  }
  if (p == NULL) {
    *is_large = false;
    p = mi_unix_mmapx(addr, size, try_alignment, protect_flags, flags, fd);
    #if defined(MADV_HUGEPAGE)
    // Many Linux systems don't allow MAP_HUGETLB but they support instead
    // transparent huge pages (THP). It is not required to call `madvise` with MADV_HUGE
    // though since properly aligned allocations will already use large pages if available
    // in that case -- in particular for our large regions (in `memory.c`).
    // However, some systems only allow THP if called with explicit `madvise`, so
    // when large OS pages are enabled for mimalloc, we call `madvice` anyways.
    if (allow_large && use_large_os_page(size, try_alignment)) {
      if (madvise(p, size, MADV_HUGEPAGE) == 0) {
        *is_large = true; // possibly
      };
    }
    #endif
  }
  return p;
}
#endif

// On 64-bit systems, we can do efficient aligned allocation by using
// the 4TiB to 30TiB area to allocate them.
#if (MI_INTPTR_SIZE >= 8) && (defined(_WIN32) || (defined(MI_OS_USE_MMAP) && !defined(MAP_ALIGNED)))
static volatile _Atomic(intptr_t) aligned_base;

// Return a 4MiB aligned address that is probably available
static void* mi_os_get_aligned_hint(size_t try_alignment, size_t size) {
  if (try_alignment == 0 || try_alignment > MI_SEGMENT_SIZE) return NULL;
  if ((size%MI_SEGMENT_SIZE) != 0) return NULL;
  intptr_t hint = mi_atomic_add(&aligned_base, size);
  if (hint == 0 || hint > ((intptr_t)30<<40)) { // try to wrap around after 30TiB (area after 32TiB is used for huge OS pages)
    intptr_t init = ((intptr_t)4 << 40); // start at 4TiB area
    #if (MI_SECURE>0 || MI_DEBUG==0)     // security: randomize start of aligned allocations unless in debug mode
    uintptr_t r = _mi_random_init((uintptr_t)&mi_os_get_aligned_hint ^ hint);
    init = init + (MI_SEGMENT_SIZE * ((r>>17) & 0xFFFF));  // (randomly 0-64k)*4MiB == 0 to 256GiB
    #endif
    mi_atomic_cas_strong(mi_atomic_cast(uintptr_t, &aligned_base), init, hint + size);
    hint = mi_atomic_add(&aligned_base, size); // this may still give 0 or > 30TiB but that is ok, it is a hint after all
  }
  if (hint%try_alignment != 0) return NULL;
  return (void*)hint;
}
#else
static void* mi_os_get_aligned_hint(size_t try_alignment, size_t size) {
  UNUSED(try_alignment); UNUSED(size);
  return NULL;
}
#endif


// Primitive allocation from the OS.
// Note: the `try_alignment` is just a hint and the returned pointer is not guaranteed to be aligned.
static void* mi_os_mem_alloc(size_t size, size_t try_alignment, bool commit, bool allow_large, bool* is_large, mi_stats_t* stats) {
  mi_assert_internal(size > 0 && (size % _mi_os_page_size()) == 0);
  if (size == 0) return NULL;
  if (!commit) allow_large = false;

  void* p = NULL;
  /*
  if (commit && allow_large) {
    p = _mi_os_try_alloc_from_huge_reserved(size, try_alignment);
    if (p != NULL) {
      *is_large = true;
      return p;
    }
  }
  */

  #if defined(_WIN32)
    int flags = MEM_RESERVE;
    if (commit) flags |= MEM_COMMIT;
    p = mi_win_virtual_alloc(NULL, size, try_alignment, flags, false, allow_large, is_large);
  #elif defined(__wasi__)
    *is_large = false;
    p = mi_wasm_heap_grow(size, try_alignment);
  #else
    int protect_flags = (commit ? (PROT_WRITE | PROT_READ) : PROT_NONE);
    p = mi_unix_mmap(NULL, size, try_alignment, protect_flags, false, allow_large, is_large);
  #endif
  mi_stat_counter_increase(stats->mmap_calls, 1);
  if (p != NULL) {
    _mi_stat_increase(&stats->reserved, size);
    if (commit) { _mi_stat_increase(&stats->committed, size); }
  }
  return p;
}


// Primitive aligned allocation from the OS.
// This function guarantees the allocated memory is aligned.
static void* mi_os_mem_alloc_aligned(size_t size, size_t alignment, bool commit, bool allow_large, bool* is_large, mi_stats_t* stats) {
  mi_assert_internal(alignment >= _mi_os_page_size() && ((alignment & (alignment - 1)) == 0));
  mi_assert_internal(size > 0 && (size % _mi_os_page_size()) == 0);
  if (!commit) allow_large = false;
  if (!(alignment >= _mi_os_page_size() && ((alignment & (alignment - 1)) == 0))) return NULL;
  size = _mi_align_up(size, _mi_os_page_size());

  // try first with a hint (this will be aligned directly on Win 10+ or BSD)
  void* p = mi_os_mem_alloc(size, alignment, commit, allow_large, is_large, stats);
  if (p == NULL) return NULL;

  // if not aligned, free it, overallocate, and unmap around it
  if (((uintptr_t)p % alignment != 0)) {
    mi_os_mem_free(p, size, commit, stats);
    if (size >= (SIZE_MAX - alignment)) return NULL; // overflow
    size_t over_size = size + alignment;

#if _WIN32
    // over-allocate and than re-allocate exactly at an aligned address in there.
    // this may fail due to threads allocating at the same time so we
    // retry this at most 3 times before giving up.
    // (we can not decommit around the overallocation on Windows, because we can only
    //  free the original pointer, not one pointing inside the area)
    int flags = MEM_RESERVE;
    if (commit) flags |= MEM_COMMIT;
    for (int tries = 0; tries < 3; tries++) {
      // over-allocate to determine a virtual memory range
      p = mi_os_mem_alloc(over_size, alignment, commit, false, is_large, stats);
      if (p == NULL) return NULL; // error
      if (((uintptr_t)p % alignment) == 0) {
        // if p happens to be aligned, just decommit the left-over area
        _mi_os_decommit((uint8_t*)p + size, over_size - size, stats);
        break;
      }
      else {
        // otherwise free and allocate at an aligned address in there
        mi_os_mem_free(p, over_size, commit, stats);
        void* aligned_p = mi_align_up_ptr(p, alignment);
        p = mi_win_virtual_alloc(aligned_p, size, alignment, flags, false, allow_large, is_large);
        if (p == aligned_p) break; // success!
        if (p != NULL) { // should not happen?
          mi_os_mem_free(p, size, commit, stats);
          p = NULL;
        }
      }
    }
#else
    // overallocate...
    p = mi_os_mem_alloc(over_size, alignment, commit, false, is_large, stats);
    if (p == NULL) return NULL;
    // and selectively unmap parts around the over-allocated area.
    void* aligned_p = mi_align_up_ptr(p, alignment);
    size_t pre_size = (uint8_t*)aligned_p - (uint8_t*)p;
    size_t mid_size = _mi_align_up(size, _mi_os_page_size());
    size_t post_size = over_size - pre_size - mid_size;
    mi_assert_internal(pre_size < over_size && post_size < over_size && mid_size >= size);
    if (pre_size > 0)  mi_os_mem_free(p, pre_size, commit, stats);
    if (post_size > 0) mi_os_mem_free((uint8_t*)aligned_p + mid_size, post_size, commit, stats);
    // we can return the aligned pointer on `mmap` systems
    p = aligned_p;
#endif
  }

  mi_assert_internal(p == NULL || (p != NULL && ((uintptr_t)p % alignment) == 0));
  return p;
}

/* -----------------------------------------------------------
  OS API: alloc, free, alloc_aligned
----------------------------------------------------------- */

void* _mi_os_alloc(size_t size, mi_stats_t* stats) {
  if (size == 0) return NULL;
  size = _mi_os_good_alloc_size(size);
  bool is_large = false;
  return mi_os_mem_alloc(size, 0, true, false, &is_large, stats);
}

void  _mi_os_free_ex(void* p, size_t size, bool was_committed, mi_stats_t* stats) {
  if (size == 0 || p == NULL) return;
  size = _mi_os_good_alloc_size(size);
  mi_os_mem_free(p, size, was_committed, stats);
}

void  _mi_os_free(void* p, size_t size, mi_stats_t* stats) {
  _mi_os_free_ex(p, size, true, stats);
}

void* _mi_os_alloc_aligned(size_t size, size_t alignment, bool commit, bool* large, mi_os_tld_t* tld)
{
  if (size == 0) return NULL;
  size = _mi_os_good_alloc_size(size);
  alignment = _mi_align_up(alignment, _mi_os_page_size());
  bool allow_large = false;
  if (large != NULL) {
    allow_large = *large;
    *large = false;
  }
  return mi_os_mem_alloc_aligned(size, alignment, commit, allow_large, (large!=NULL?large:&allow_large), tld->stats);
}



/* -----------------------------------------------------------
  OS memory API: reset, commit, decommit, protect, unprotect.
----------------------------------------------------------- */


// OS page align within a given area, either conservative (pages inside the area only),
// or not (straddling pages outside the area is possible)
static void* mi_os_page_align_areax(bool conservative, void* addr, size_t size, size_t* newsize) {
  mi_assert(addr != NULL && size > 0);
  if (newsize != NULL) *newsize = 0;
  if (size == 0 || addr == NULL) return NULL;

  // page align conservatively within the range
  void* start = (conservative ? mi_align_up_ptr(addr, _mi_os_page_size())
    : mi_align_down_ptr(addr, _mi_os_page_size()));
  void* end = (conservative ? mi_align_down_ptr((uint8_t*)addr + size, _mi_os_page_size())
    : mi_align_up_ptr((uint8_t*)addr + size, _mi_os_page_size()));
  ptrdiff_t diff = (uint8_t*)end - (uint8_t*)start;
  if (diff <= 0) return NULL;

  mi_assert_internal((conservative && (size_t)diff <= size) || (!conservative && (size_t)diff >= size));
  if (newsize != NULL) *newsize = (size_t)diff;
  return start;
}

static void* mi_os_page_align_area_conservative(void* addr, size_t size, size_t* newsize) {
  return mi_os_page_align_areax(true, addr, size, newsize);
}

// Commit/Decommit memory.
// Usuelly commit is aligned liberal, while decommit is aligned conservative.
// (but not for the reset version where we want commit to be conservative as well)
static bool mi_os_commitx(void* addr, size_t size, bool commit, bool conservative, bool* is_zero, mi_stats_t* stats) {
  // page align in the range, commit liberally, decommit conservative
  *is_zero = false;
  size_t csize;
  void* start = mi_os_page_align_areax(conservative, addr, size, &csize);
  if (csize == 0) return true;  // || _mi_os_is_huge_reserved(addr))
  int err = 0;
  if (commit) {
    _mi_stat_increase(&stats->committed, csize);
    _mi_stat_counter_increase(&stats->commit_calls, 1);
  }
  else {
    _mi_stat_decrease(&stats->committed, csize);
  }

  #if defined(_WIN32)
  if (commit) {
    // if the memory was already committed, the call succeeds but it is not zero'd
    // *is_zero = true;
    void* p = VirtualAlloc(start, csize, MEM_COMMIT, PAGE_READWRITE);
    err = (p == start ? 0 : GetLastError());
  }
  else {
    BOOL ok = VirtualFree(start, csize, MEM_DECOMMIT);
    err = (ok ? 0 : GetLastError());
  }
  #elif defined(__wasi__)
  // WebAssembly guests can't control memory protection
  #else
  err = mprotect(start, csize, (commit ? (PROT_READ | PROT_WRITE) : PROT_NONE));
  if (err != 0) { err = errno; }
  #endif
  if (err != 0) {
    _mi_warning_message("commit/decommit error: start: 0x%p, csize: 0x%x, err: %i\n", start, csize, err);
  }
  mi_assert_internal(err == 0);
  return (err == 0);
}

bool _mi_os_commit(void* addr, size_t size, bool* is_zero, mi_stats_t* stats) {
  return mi_os_commitx(addr, size, true, false /* conservative? */, is_zero, stats);
}

bool _mi_os_decommit(void* addr, size_t size, mi_stats_t* stats) {
  bool is_zero;
  return mi_os_commitx(addr, size, false, true /* conservative? */, &is_zero, stats);
}

bool _mi_os_commit_unreset(void* addr, size_t size, bool* is_zero, mi_stats_t* stats) {
  return mi_os_commitx(addr, size, true, true /* conservative? */, is_zero, stats);
}


// Signal to the OS that the address range is no longer in use
// but may be used later again. This will release physical memory
// pages and reduce swapping while keeping the memory committed.
// We page align to a conservative area inside the range to reset.
static bool mi_os_resetx(void* addr, size_t size, bool reset, mi_stats_t* stats) {
  // page align conservatively within the range
  size_t csize;
  void* start = mi_os_page_align_area_conservative(addr, size, &csize);
  if (csize == 0) return true;  // || _mi_os_is_huge_reserved(addr)
  if (reset) _mi_stat_increase(&stats->reset, csize);
        else _mi_stat_decrease(&stats->reset, csize);
  if (!reset) return true; // nothing to do on unreset!

  #if (MI_DEBUG>1)
  if (MI_SECURE==0) {
    memset(start, 0, csize); // pretend it is eagerly reset
  }
  #endif

#if defined(_WIN32)
  // Testing shows that for us (on `malloc-large`) MEM_RESET is 2x faster than DiscardVirtualMemory
  void* p = VirtualAlloc(start, csize, MEM_RESET, PAGE_READWRITE);
  mi_assert_internal(p == start);
  #if 1
  if (p == start && start != NULL) {
    VirtualUnlock(start,csize); // VirtualUnlock after MEM_RESET removes the memory from the working set
  }
  #endif
  if (p != start) return false;
#else
#if defined(MADV_FREE)
  static int advice = MADV_FREE;
  int err = madvise(start, csize, advice);
  if (err != 0 && errno == EINVAL && advice == MADV_FREE) {
    // if MADV_FREE is not supported, fall back to MADV_DONTNEED from now on
    advice = MADV_DONTNEED;
    err = madvise(start, csize, advice);
  }
#elif defined(__wasi__)
  int err = 0;
#else
  int err = madvise(start, csize, MADV_DONTNEED);
#endif
  if (err != 0) {
    _mi_warning_message("madvise reset error: start: 0x%p, csize: 0x%x, errno: %i\n", start, csize, errno);
  }
  //mi_assert(err == 0);
  if (err != 0) return false;
#endif
  return true;
}

// Signal to the OS that the address range is no longer in use
// but may be used later again. This will release physical memory
// pages and reduce swapping while keeping the memory committed.
// We page align to a conservative area inside the range to reset.
bool _mi_os_reset(void* addr, size_t size, mi_stats_t* stats) {
  if (mi_option_is_enabled(mi_option_reset_decommits)) {
    return _mi_os_decommit(addr,size,stats);
  }
  else {
    return mi_os_resetx(addr, size, true, stats);
  }
}

bool _mi_os_unreset(void* addr, size_t size, bool* is_zero, mi_stats_t* stats) {
  if (mi_option_is_enabled(mi_option_reset_decommits)) {
    return _mi_os_commit_unreset(addr, size, is_zero, stats);  // re-commit it (conservatively!)
  }
  else {
    *is_zero = false;
    return mi_os_resetx(addr, size, false, stats);
  }
}


// Protect a region in memory to be not accessible.
static  bool mi_os_protectx(void* addr, size_t size, bool protect) {
  // page align conservatively within the range
  size_t csize = 0;
  void* start = mi_os_page_align_area_conservative(addr, size, &csize);
  if (csize == 0) return false;
  /*
  if (_mi_os_is_huge_reserved(addr)) {
	  _mi_warning_message("cannot mprotect memory allocated in huge OS pages\n");
  }
  */
  int err = 0;
#ifdef _WIN32
  DWORD oldprotect = 0;
  BOOL ok = VirtualProtect(start, csize, protect ? PAGE_NOACCESS : PAGE_READWRITE, &oldprotect);
  err = (ok ? 0 : GetLastError());
#elif defined(__wasi__)
  err = 0;
#else
  err = mprotect(start, csize, protect ? PROT_NONE : (PROT_READ | PROT_WRITE));
  if (err != 0) { err = errno; }
#endif
  if (err != 0) {
    _mi_warning_message("mprotect error: start: 0x%p, csize: 0x%x, err: %i\n", start, csize, err);
  }
  return (err == 0);
}

bool _mi_os_protect(void* addr, size_t size) {
  return mi_os_protectx(addr, size, true);
}

bool _mi_os_unprotect(void* addr, size_t size) {
  return mi_os_protectx(addr, size, false);
}



bool _mi_os_shrink(void* p, size_t oldsize, size_t newsize, mi_stats_t* stats) {
  // page align conservatively within the range
  mi_assert_internal(oldsize > newsize && p != NULL);
  if (oldsize < newsize || p == NULL) return false;
  if (oldsize == newsize) return true;

  // oldsize and newsize should be page aligned or we cannot shrink precisely
  void* addr = (uint8_t*)p + newsize;
  size_t size = 0;
  void* start = mi_os_page_align_area_conservative(addr, oldsize - newsize, &size);
  if (size == 0 || start != addr) return false;

#ifdef _WIN32
  // we cannot shrink on windows, but we can decommit
  return _mi_os_decommit(start, size, stats);
#else
  return mi_os_mem_free(start, size, true, stats);
#endif
}


/* ----------------------------------------------------------------------------
Support for allocating huge OS pages (1Gib) that are reserved up-front
and possibly associated with a specific NUMA node. (use `numa_node>=0`)
-----------------------------------------------------------------------------*/
#define MI_HUGE_OS_PAGE_SIZE  (GiB)

#if defined(WIN32) && (MI_INTPTR_SIZE >= 8)
static void* mi_os_alloc_huge_os_pagesx(size_t size, int numa_node)
{
  mi_assert_internal(size%GiB == 0);

  #if defined(MEM_EXTENDED_PARAMETER_TYPE_BITS)
  DWORD flags = MEM_LARGE_PAGES | MEM_COMMIT | MEM_RESERVE;
  MEM_EXTENDED_PARAMETER params[4] = { {0,0},{0,0},{0,0},{0,0} };
  MEM_ADDRESS_REQUIREMENTS reqs = {0,0,0};
  reqs.HighestEndingAddress = NULL;
  reqs.LowestStartingAddress = NULL;
  reqs.Alignment = MI_SEGMENT_SIZE;

  // on modern Windows try use NtAllocateVirtualMemoryEx for 1GiB huge pages
  if (pNtAllocateVirtualMemoryEx != NULL) {
    #ifndef MEM_EXTENDED_PARAMETER_NONPAGED_HUGE
    #define MEM_EXTENDED_PARAMETER_NONPAGED_HUGE  (0x10)
    #endif
    params[0].Type = MemExtendedParameterAddressRequirements;
    params[0].Pointer = &reqs;
    params[1].Type = 5; // == MemExtendedParameterAttributeFlags;
    params[1].ULong64 = MEM_EXTENDED_PARAMETER_NONPAGED_HUGE;
    size_t param_count = 2;
    if (numa_node >= 0) {
      param_count++;
      params[2].Type = MemExtendedParameterNumaNode;
      params[2].ULong = (unsigned)numa_node;
    }
    SIZE_T psize = size;
    void* base = NULL;
    NTSTATUS err = (*pNtAllocateVirtualMemoryEx)(GetCurrentProcess(), &base, &psize, flags, PAGE_READWRITE, params, param_count);
    if (err == 0) {
      return base;
    }
    else {
      // fall back to regular huge pages
      _mi_warning_message("unable to allocate using huge (1GiB) pages, trying large (2MiB) pages instead (error 0x%lx)\n", err);
    }
  }
  // on modern Windows try use VirtualAlloc2 for aligned large OS page allocation
  if (pVirtualAlloc2 != NULL) {
    params[0].Type = MemExtendedParameterAddressRequirements;
    params[0].Pointer = &reqs;
    size_t param_count = 1;
    if (numa_node >= 0) {
      param_count++;
      params[1].Type = MemExtendedParameterNumaNode;
      params[1].ULong = (unsigned)numa_node;
    }
    return (*pVirtualAlloc2)(GetCurrentProcess(), NULL, size, flags, PAGE_READWRITE, params, param_count);
  }
  #endif
  return NULL; // give up on older Windows..
}
#elif defined(MI_OS_USE_MMAP) && (MI_INTPTR_SIZE >= 8)
#ifdef MI_HAS_NUMA
#include <numaif.h> // mbind, and use -lnuma
#endif
static void* mi_os_alloc_huge_os_pagesx(size_t size, int numa_node) {
  mi_assert_internal(size%GiB == 0);
  bool is_large = true;
  void* p = mi_unix_mmap(NULL, size, MI_SEGMENT_SIZE, PROT_READ | PROT_WRITE, true, true, &is_large);
  if (p == NULL) return NULL;
  #ifdef MI_HAS_NUMA
  if (numa_node >= 0 && numa_node < 8*MI_INTPTR_SIZE) {
    uintptr_t numa_mask = (1UL << numa_node);
    long err = mbind(p, size, MPOL_PREFERRED, &numa_mask, 8*MI_INTPTR_SIZE, 0);
    if (err != 0) {
      _mi_warning_message("failed to bind huge (1GiB) pages to NUMA node %d: %s\n", numa_node, strerror(errno));
    }
  }
  #else
  UNUSED(numa_node);
  #endif
  return p;
}
#else
static void* mi_os_alloc_huge_os_pagesx(size_t size, int numa_node) {
  return NULL;
}
#endif

void* _mi_os_alloc_huge_os_pages(size_t pages, int numa_node, size_t* psize) {
  if (psize != NULL) *psize = 0;
  size_t size = pages * MI_HUGE_OS_PAGE_SIZE;
  void* p = mi_os_alloc_huge_os_pagesx(size, numa_node);
  if (p==NULL) return NULL;
  if (psize != NULL) *psize = size;
  _mi_stat_increase(&_mi_stats_main.committed, size);
  _mi_stat_increase(&_mi_stats_main.reserved, size);
  return p;
}

#ifdef WIN32
static int mi_os_numa_nodex() {
  PROCESSOR_NUMBER pnum;
  USHORT numa_node = 0;
  GetCurrentProcessorNumberEx(&pnum);
  GetNumaProcessorNodeEx(&pnum,&numa_node);
  return (int)numa_node;
}

static int mi_os_numa_node_countx(void) {
  ULONG numa_max = 0;
  GetNumaHighestNodeNumber(&numa_max);
  return (int)(numa_max + 1);
}
#elif MI_HAS_NUMA
#include <dirent.h>
#include <stdlib.h>
#include <numaif.h>
static int mi_os_numa_nodex(void) {
  #define MI_MAX_MASK (4)          // support at most 256 nodes
  unsigned long mask[MI_MAX_MASK];
  memset(mask,0,MI_MAX_MASK*sizeof(long));
  int mode = 0;
  long err = get_mempolicy(&mode, mask, MI_MAX_MASK*sizeof(long)*8, NULL, 0 /* thread policy */);
  if (err != 0) return 0;
  // find the lowest bit that is set
  for(int i = 0; i < MI_MAX_MASK; i++) {
    for(int j = 0; j < (int)(sizeof(long)*8); j++) {
      if ((mask[i] & (1UL << j)) != 0) {
        return (i*sizeof(long)*8 + j);
      }
    }
  }
	return 0;
}

static int mi_os_numa_node_countx(void) {
  DIR* d = opendir("/sys/devices/system/node");
  if (d==NULL) return 1;
  
  struct dirent* de;
  int max_node_num = 0;
  while ((de = readdir(d)) != NULL) {
  	int node_num;
  	if (strncmp(de->d_name, "node", 4) == 0) {
		  node_num = (int)strtol(de->d_name+4, NULL, 0);
			if (max_node_num < node_num) max_node_num = node_num;
    }
  }
  closedir(d);
  return (max_node_num + 1);
}
#else
static int mi_os_numa_nodex(void) {
  return 0;
}
static int mi_os_numa_node_countx(void) {
  return 1;
}
#endif

int _mi_os_numa_node_count(void) {
<<<<<<< HEAD
  long ncount = mi_os_numa_node_countx();
  // never more than max numa node and at least 1
  long nmax  = 1 + mi_option_get(mi_option_max_numa_node);
  if (ncount > nmax) ncount = nmax;
  if (ncount <= 0) ncount = 1;
  return ncount;
}

int _mi_os_numa_node(void) {
  int nnode = mi_os_numa_nodex();
  // never more than the node count
  int ncount = _mi_os_numa_node_count();
  if (nnode >= ncount) { nnode = nnode % ncount; }  
  return nnode;
}
=======
  static int numa_node_count = 0;
  if (mi_unlikely(numa_node_count <= 0)) {
    int ncount = mi_os_numa_node_countx();
    // never more than max numa node and at least 1
    int nmax = 1 + (int)mi_option_get(mi_option_max_numa_node);
    if (ncount > nmax) ncount = nmax;
    if (ncount <= 0)   ncount = 1;
    numa_node_count = ncount;
  }
  mi_assert_internal(numa_node_count >= 1);
  return numa_node_count;
}

int _mi_os_numa_node(mi_os_tld_t* tld) {
  if (mi_unlikely(tld->numa_node < 0)) {
    int nnode = mi_os_numa_nodex();
    // never more than the node count
    int ncount = _mi_os_numa_node_count();
    if (nnode >= ncount) { nnode = nnode % ncount; }
    if (nnode < 0) nnode = 0;
    tld->numa_node = nnode;
  }
  mi_assert_internal(tld->numa_node >= 0 && tld->numa_node < _mi_os_numa_node_count());
  return tld->numa_node;
}
>>>>>>> 2c12d7f2
<|MERGE_RESOLUTION|>--- conflicted
+++ resolved
@@ -811,7 +811,7 @@
     params[0].Pointer = &reqs;
     params[1].Type = 5; // == MemExtendedParameterAttributeFlags;
     params[1].ULong64 = MEM_EXTENDED_PARAMETER_NONPAGED_HUGE;
-    size_t param_count = 2;
+    ULONG param_count = 2;
     if (numa_node >= 0) {
       param_count++;
       params[2].Type = MemExtendedParameterNumaNode;
@@ -832,7 +832,7 @@
   if (pVirtualAlloc2 != NULL) {
     params[0].Type = MemExtendedParameterAddressRequirements;
     params[0].Pointer = &reqs;
-    size_t param_count = 1;
+    ULONG param_count = 1;
     if (numa_node >= 0) {
       param_count++;
       params[1].Type = MemExtendedParameterNumaNode;
@@ -944,23 +944,6 @@
 #endif
 
 int _mi_os_numa_node_count(void) {
-<<<<<<< HEAD
-  long ncount = mi_os_numa_node_countx();
-  // never more than max numa node and at least 1
-  long nmax  = 1 + mi_option_get(mi_option_max_numa_node);
-  if (ncount > nmax) ncount = nmax;
-  if (ncount <= 0) ncount = 1;
-  return ncount;
-}
-
-int _mi_os_numa_node(void) {
-  int nnode = mi_os_numa_nodex();
-  // never more than the node count
-  int ncount = _mi_os_numa_node_count();
-  if (nnode >= ncount) { nnode = nnode % ncount; }  
-  return nnode;
-}
-=======
   static int numa_node_count = 0;
   if (mi_unlikely(numa_node_count <= 0)) {
     int ncount = mi_os_numa_node_countx();
@@ -986,4 +969,3 @@
   mi_assert_internal(tld->numa_node >= 0 && tld->numa_node < _mi_os_numa_node_count());
   return tld->numa_node;
 }
->>>>>>> 2c12d7f2
