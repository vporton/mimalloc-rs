--- conflicted
+++ resolved
@@ -339,18 +339,7 @@
   }
   else {
     mi_heap_stat_decrease(heap, huge, bsize);
-  }
-#if !MI_HUGE_PAGE_ABANDON
-  else {
-    const size_t bpsize = mi_page_block_size(page);
-    if (bpsize <= MI_HUGE_OBJ_SIZE_MAX) {
-      mi_heap_stat_decrease(heap, huge, bpsize);
-    }
-    else {
-      mi_heap_stat_decrease(heap, giant, bpsize);
-    }
-  }
-#endif
+  }  
 }
 #else
 static void mi_stat_free(const mi_page_t* page, const mi_block_t* block) {
@@ -390,16 +379,11 @@
   mi_check_padding(page, block);
   mi_padding_shrink(page, block, sizeof(mi_block_t));       // for small size, ensure we can fit the delayed thread pointers without triggering overflow detection
   
-<<<<<<< HEAD
   // huge page segments are always abandoned and can be freed immediately
   mi_segment_t* segment = _mi_page_segment(page);
-  if (segment->kind==MI_SEGMENT_HUGE) {
-=======
-  mi_segment_t* const segment = _mi_page_segment(page);
-  if (segment->page_kind == MI_PAGE_HUGE) {
+  if (segment->kind == MI_SEGMENT_HUGE) {
     #if MI_HUGE_PAGE_ABANDON
     // huge page segments are always abandoned and can be freed immediately
->>>>>>> e7dac7c4
     mi_stat_huge_free(page);
     _mi_segment_huge_page_free(segment, page, block);
     return;
