--- conflicted
+++ resolved
@@ -56,13 +56,9 @@
 
 ### Releases
 
-<<<<<<< HEAD
-* 2019-12-22, `v1.2.2`: stable release 1.2: minor updates.
-=======
-
 * 2020-01-15, `v1.3.0`: stable release 1.3: bug fixes, improved randomness and stronger
 free list encoding in secure mode.
->>>>>>> 24f8bcbc
+* 2019-12-22, `v1.2.2`: stable release 1.2: minor updates.
 * 2019-11-22, `v1.2.0`: stable release 1.2: bug fixes, improved secure mode (free list corruption checks, double free mitigation). Improved dynamic overriding on Windows.
 * 2019-10-07, `v1.1.0`: stable release 1.1.
 * 2019-09-01, `v1.0.8`: pre-release 8: more robust windows dynamic overriding, initial huge page support.
